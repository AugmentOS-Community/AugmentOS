--- conflicted
+++ resolved
@@ -433,7 +433,7 @@
         String text = event.text;
         long time = event.timestamp;
         boolean isFinal = event.isFinal;
-        Log.d(TAG, "PROCESS TRANSCRIPTION CALLBACK. IS IT FINAL? " + isFinal + " " + text);
+//        Log.d(TAG, "PROCESS TRANSCRIPTION CALLBACK. IS IT FINAL? " + isFinal + " " + text);
 
         if (isFinal) {
             transcriptsBuffer.add(text);
@@ -810,7 +810,6 @@
     }
 
     public void parseConvoscopeResults(JSONObject response) throws JSONException {
-
 //        Log.d(TAG, "GOT CSE RESULT: " + response.toString());
         String imgKey = "image_url";
         String mapImgKey = "map_image_path";
@@ -879,13 +878,7 @@
                 else sendTextWall(textWallString);
             }
 
-//            sendTextToSpeech("欢迎使用安卓文本到语音转换功能", "Chinese");
-//            Log.d(TAG, "GOT THAT ONEEEEEEEE:");
-<<<<<<< HEAD
             Log.d(TAG, textWallString);
-=======
-//            Log.d(TAG, String.join("\n", llResults));
->>>>>>> 516437e5
 //            sendUiUpdateSingle(String.join("\n", Arrays.copyOfRange(llResults, llResults.length, 0)));
 //            List<String> list = Arrays.stream(Arrays.copyOfRange(llResults, 0, languageLearningResults.length())).filter(Objects::nonNull).collect(Collectors.toList());
 //            Collections.reverse(list);
