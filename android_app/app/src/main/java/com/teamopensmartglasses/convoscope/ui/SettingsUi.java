--- conflicted
+++ resolved
@@ -95,7 +95,6 @@
             }
         });
 
-<<<<<<< HEAD
         final Button startHotspotButton = view.findViewById(R.id.start_hotspot);
             startHotspotButton.setOnClickListener(new View.OnClickListener() {
                 public void onClick(View v) {
@@ -114,9 +113,6 @@
         });
 
         //final Button setGoogleApiKeyButton = view.findViewById(R.id.google_api_change);
-=======
-        final Button setGoogleApiKeyButton = view.findViewById(R.id.google_api_change);
->>>>>>> afa7cd80
         final Switch switchGoogleAsr = view.findViewById(R.id.google_asr_switch);
 
         //find out the current ASR state, remember it
