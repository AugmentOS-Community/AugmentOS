--- conflicted
+++ resolved
@@ -31,12 +31,9 @@
     "test:watch": "bun test --watch",
     "test:accounts": "bun run src/examples/account-test.ts",
     "test:connection": "bun run src/examples/connection-test.ts",
-<<<<<<< HEAD
     "test:azure-stress": "bun run src/examples/azure-rate-limit-stress-test.ts",
     "test:azure-quick": "bun run src/examples/azure-rate-limit-quick-test.ts",
-=======
     "test:live-captions": "bun run src/examples/live-captions-test.ts",
->>>>>>> 43b3744c
     "lint": "eslint src/**/*.ts",
     "typecheck": "tsc --noEmit",
     "clean": "rm -rf dist"
