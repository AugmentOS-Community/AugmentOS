--- conflicted
+++ resolved
@@ -238,11 +238,7 @@
         publicUrl: formData.publicUrl,
         logoURL: formData.logoURL,
         webviewURL: formData.webviewURL,
-<<<<<<< HEAD
-        tpaType: 'standard' as any, // Using the default type
-=======
         // tpaType: TpaType.STANDARD, // Using the default type
->>>>>>> 972ff47e
         permissions: formData.permissions
       };
 
