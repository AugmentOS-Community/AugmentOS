import express from 'express';
import WebSocket from 'ws';
import path from 'path';
import {
  TpaConnectionInitMessage,
  TpaSubscriptionUpdateMessage,
  CloudDataStreamMessage,
  DisplayRequest,
} from '@augmentos/types'; // shared types for cloud TPA messages
import { CLOUD_PORT, systemApps } from '@augmentos/config';
import { wrapText } from '@augmentos/utils';

const app = express();
const PORT = systemApps.notify.port; // Use a different port from your captions app
const PACKAGE_NAME = systemApps.notify.packageName;
const API_KEY = 'test_key'; // In production, store securely

// Parse JSON bodies (for the webhook endpoint only)
app.use(express.json());

/**
 * Represents a notification similar to the legacy PhoneNotification.
 */
interface PhoneNotification {
  title: string;
  content: string;
  app: string;
  timestamp: number;
  uuid: string;
}

/**
 * Wraps a PhoneNotification with an expiration timestamp.
 */
interface QueuedNotification {
  notification: PhoneNotification;
  expiration: number;
}

/**
 * SessionData holds the state for each connection:
 * - sessionId (for sending display events)
 * - ws: the WebSocket connection to AugmentOS Cloud
 * - notificationQueue: FIFO queue of notifications (each with its expiration)
 * - isDisplayingNotification: whether we're actively displaying one
 * - timeoutId: a reference to the scheduled timeout for the next display
 */
interface SessionData {
  sessionId: string;
  ws: WebSocket;
  notificationQueue: QueuedNotification[];
  isDisplayingNotification: boolean;
  timeoutId?: NodeJS.Timeout;
}

const activeSessions = new Map<string, SessionData>();

// Duration (in ms) that each notification is displayed.
<<<<<<< HEAD
const NOTIFICATION_DISPLAY_DURATION = 6900; // 6.9 seconds
=======
const NOTIFICATION_DISPLAY_DURATION = 10000; // 10 seconds
>>>>>>> f878f293

// Blacklisted app names: notifications from these apps will be ignored.
const notificationAppBlackList = ['youtube', 'augment', 'maps'];

/**
 * Webhook endpoint to start a new session.
 * This creates a WebSocket connection to AugmentOS Cloud and initializes the session.
 */
app.post('/webhook', async (req, res) => {
  try {
    const { sessionId, userId } = req.body;
    console.log(`\n\n🗣️🗣️🗣️Received session request for user ${userId}, session ${sessionId}\n\n`);

    // Establish WebSocket connection to AugmentOS Cloud.
    const ws = new WebSocket(`ws://localhost:${CLOUD_PORT}/tpa-ws`);

    ws.on('open', () => {
      console.log(`\n[Session ${sessionId}]\n connected to augmentos-cloud\n`);
      // Send connection init with session ID
      const initMessage: TpaConnectionInitMessage = {
        type: 'tpa_connection_init',
        sessionId,
        packageName: PACKAGE_NAME,
        apiKey: API_KEY,
      };
      ws.send(JSON.stringify(initMessage));
    });

    ws.on('message', (data: Buffer) => {
      try {
        const message = JSON.parse(data.toString());
        handleMessage(sessionId, ws, message);
      } catch (error) {
        console.error('Error parsing message:', error);
      }
    });

    ws.on('close', () => {
      console.log(`Session ${sessionId} disconnected`);
      activeSessions.delete(sessionId);
    });

    activeSessions.set(sessionId, {
      sessionId,
      ws,
      notificationQueue: [],
      isDisplayingNotification: false,
    });
    res.status(200).json({ status: 'connecting' });
  } catch (error) {
    console.error('Error handling webhook:', error);
    res.status(500).json({ error: 'Internal server error' });
  }
});

/**
 * Handles messages arriving from the cloud via WebSocket.
 * In addition to the connection ack and transcription cases,
 * we now handle incoming notification events.
 */
function handleMessage(sessionId: string, ws: WebSocket, message: any) {
  const sessionInfo = activeSessions.get(sessionId);
  if (!sessionInfo) {
    console.warn(`Session ${sessionId} not found in activeSessions`);
    return;
  }

  switch (message.type) {
    case 'tpa_connection_ack': {
      // Connection acknowledged, subscribe to transcription
      const subMessage: TpaSubscriptionUpdateMessage = {
        type: 'subscription_update',
        packageName: PACKAGE_NAME,
        sessionId,
        subscriptions: ['phone_notification'],
      };
      ws.send(JSON.stringify(subMessage));
      console.log(`Session ${sessionId} connected and subscribed`);
      break;
    }

    case 'data_stream': {
      const streamMessage = message as CloudDataStreamMessage;
      switch (streamMessage.streamType) {
        case 'phone_notification':
          console.log(
            `[Session ${sessionId}] Received phone notification:`,
            JSON.stringify(streamMessage.data, null, 2)
          );
          queueNotification(sessionInfo, streamMessage.data);
          break;

        // add more streams here if needed
        default:
          console.log(`[Session ${sessionId}] Unknown data stream: ${streamMessage.streamType}`);
      }
      break;
    }

    default:
      console.log(`[Session ${sessionId}] Unhandled message type: ${message.type}`);
  }
}

/**
 * Checks the notification against the blacklist and queues it if allowed.
 * Each notification is wrapped with an expiration time (4 * NOTIFICATION_DISPLAY_DURATION).
 * Even if new notifications keep arriving while we are processing,
 * they are simply appended to the queue.
 * If no notification is currently being displayed, starts the display process.
 */
function queueNotification(sessionData: SessionData, notif: PhoneNotification) {
  console.log(`Queueing notification from ${notif.app}`);
  for (const blacklisted of notificationAppBlackList) {
    if (notif.app.toLowerCase().includes(blacklisted)) {
      console.log(`Notification from ${notif.app} is blacklisted.`);
      return;
    }
  }
  const expiration = Date.now() + 4 * NOTIFICATION_DISPLAY_DURATION;
  // Add the notification (with its expiration) to the session's queue.
  sessionData.notificationQueue.push({ notification: notif, expiration });
  // If nothing is being displayed, start processing the queue.
  if (!sessionData.isDisplayingNotification) {
    displayNextNotification(sessionData);
  }
}

/**
 * Displays the next notification in the queue.
 * Checks if the notification has expired before displaying it.
 * Sends a display event message over the WebSocket and schedules the next notification.
 * This routine naturally handles new notifications that may arrive while processing.
 */
function displayNextNotification(sessionData: SessionData) {
  while (sessionData.notificationQueue.length > 0) {
    const queuedNotification = sessionData.notificationQueue.shift();
    if (!queuedNotification) continue;
    // If the notification is expired, skip it.
    if (Date.now() > queuedNotification.expiration) {
      console.log(
        `[Session ${sessionData.sessionId}]: Skipping expired notification from ${queuedNotification.notification.app}`
      );
      continue;
    }

    sessionData.isDisplayingNotification = true;
    const notification = queuedNotification.notification;
    const notificationString = constructNotificationString(notification);

    // Build the display event message.
    const displayEvent: DisplayRequest = {
      type: 'display_event',
      view: 'main',
      packageName: PACKAGE_NAME,
      sessionId: sessionData.sessionId,
      layout: {
        layoutType: 'text_wall',
        text: notificationString,
      },
      durationMs: NOTIFICATION_DISPLAY_DURATION,
      timestamp: new Date(),
    };

    sessionData.ws.send(JSON.stringify(displayEvent));

    // Schedule the next notification display.
    sessionData.timeoutId = setTimeout(() => {
      // Even if new notifications are queued while the current one is displayed,
      // this routine will process the (possibly updated) queue.
      displayNextNotification(sessionData);
    }, NOTIFICATION_DISPLAY_DURATION);
    return; // Exit after scheduling a valid notification.
  }
  // No notifications left (or all were expired); mark as idle.
  sessionData.isDisplayingNotification = false;
}

/**
 * Constructs a single-line notification string from the notification details.
 */
function constructNotificationString(notification: PhoneNotification): string {
  const appName = notification.app;
  const title = notification.title;
  // Replace newlines with periods.
  let text = notification.content
    .replace(/\n{2,}/g, '. ')
    .replace(/\n/g, '. ')
    .replace(/(\.\s*)+/g, '. ');
  const maxLength = 125;
  const prefix =
    title && title.trim().length > 0 ? `${appName} - ${title}: ` : `${appName}: `;
  let combinedString = prefix + text;

  if (combinedString.length > maxLength) {
    const lengthAvailableForText = maxLength - prefix.length - 4;
    if (lengthAvailableForText > 0 && text.length > lengthAvailableForText) {
      text = text.substring(0, lengthAvailableForText) + '...';
    }
    combinedString = prefix + text;
  }

  combinedString = wrapText(combinedString, 35);

  return combinedString;
}

// (Optional) Serve static files for UI assets.
app.use(express.static(path.join(__dirname, './public')));

// Health-check endpoint.
app.get('/health', (req, res) => {
  res.json({ status: 'healthy', app: PACKAGE_NAME });
});

// Start the Express server.
app.listen(PORT, () => {
  console.log(`${PACKAGE_NAME} server running at http://localhost:${PORT}`);
});<|MERGE_RESOLUTION|>--- conflicted
+++ resolved
@@ -56,11 +56,7 @@
 const activeSessions = new Map<string, SessionData>();
 
 // Duration (in ms) that each notification is displayed.
-<<<<<<< HEAD
-const NOTIFICATION_DISPLAY_DURATION = 6900; // 6.9 seconds
-=======
 const NOTIFICATION_DISPLAY_DURATION = 10000; // 10 seconds
->>>>>>> f878f293
 
 // Blacklisted app names: notifications from these apps will be ignored.
 const notificationAppBlackList = ['youtube', 'augment', 'maps'];
