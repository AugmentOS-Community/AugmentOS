// augmentos_cloud/packages/cloud/core/websocket.service.ts.

/**
 * @fileoverview WebSocket service that handles both glasses client and TPA connections.
 * This service is responsible for:
 * - Managing WebSocket connection lifecycles
 * - Handling real-time message routing
 * - Managing TPA session states
 * - Coordinating audio streaming and transcription
 * 
 * Typical usage:
 * const wsService = createWebSocketService(sessionService, subscriptionService, 
 *                                        transcriptionService, appService);
 * wsService.setupWebSocketServers(httpServer);
 */


// import { WebSocketServer, WebSocket } from 'ws';
import WebSocket from 'ws';
import { Server } from 'http';
import sessionService from './session.service';
import subscriptionService from './subscription.service';
import transcriptionService from '../processing/transcription.service';
import appService from './app.service';
import {
  AppStateChange,
  AuthError,
  CalendarEvent,
  CloudToGlassesMessage,
  CloudToGlassesMessageType,
  CloudToTpaMessage,
  CloudToTpaMessageType,
  ConnectionAck,
  ConnectionError,
  ConnectionInit,
  DataStream,
  DisplayRequest,
  ExtendedStreamType,
  GlassesConnectionState,
  GlassesToCloudMessage,
  GlassesToCloudMessageType,
  LocationUpdate,
  MicrophoneStateChange,
  StartApp,
  StopApp,
  StreamType,
  TpaConnectionAck,
  TpaConnectionError,
  TpaConnectionInit,
  TpaSubscriptionUpdate,
  TpaToCloudMessage,
  UserSession,
  Vad,
  WebhookRequestType
} from '@augmentos/sdk';

import jwt, { JwtPayload } from 'jsonwebtoken';
import { PosthogService } from '../logging/posthog.service';
import { systemApps } from './system-apps';
import { User } from '../../models/user.model';
import { logger } from '@augmentos/utils';
import tpaRegistrationService from './tpa-registration.service';
import healthMonitorService from './health-monitor.service';

export const PUBLIC_HOST_NAME = process.env.PUBLIC_HOST_NAME || "dev.augmentos.cloud";
export let LOCAL_HOST_NAME = process.env.CLOUD_HOST_NAME || process.env.PORTER_APP_NAME ? `${process.env.PORTER_APP_NAME}-cloud.default.svc.cluster.local:80` : "cloud"
export const AUGMENTOS_AUTH_JWT_SECRET = process.env.AUGMENTOS_AUTH_JWT_SECRET || "";

logger.info(`🔥🔥🔥 [websocket.service]: PUBLIC_HOST_NAME: ${PUBLIC_HOST_NAME}`);
logger.info(`🔥🔥🔥 [websocket.service]: LOCAL_HOST_NAME: ${LOCAL_HOST_NAME}`);

const WebSocketServer = WebSocket.Server || WebSocket.WebSocketServer;

// Constants
const TPA_SESSION_TIMEOUT_MS = 5000;  // 30 seconds
type MicrophoneStateChangeDebouncer = { timer: ReturnType<typeof setTimeout> | null; lastState: boolean; lastSentState: boolean };

/**
 * ⚡️🕸️🚀 Implementation of the WebSocket service.
 */
export class WebSocketService {
  private glassesWss: WebSocket.Server;
  private tpaWss: WebSocket.Server;

  constructor() {
    this.glassesWss = new WebSocketServer({ noServer: true });
    this.tpaWss = new WebSocketServer({ noServer: true });
  }

  /**
   * 🚀⚡️ Initializes WebSocket servers and sets up connection handling.
   * @param server - HTTP/HTTPS server instance to attach WebSocket servers to
   */
  setupWebSocketServers(server: Server): void {
    this.initializeWebSocketServers();
    this.setupUpgradeHandler(server);
  }

  private microphoneStateChangeDebouncers = new Map<string, MicrophoneStateChangeDebouncer>();

  /**
   * Sends a debounced microphone state change message.
   * The first call sends the message immediately.
   * Subsequent calls are debounced and only the final state is sent if it differs
   * from the last sent state. After the delay, the debouncer is removed.
   *
   * @param ws - WebSocket connection to send the update on
   * @param userSession - The current user session
   * @param isEnabled - Desired microphone enabled state
   * @param delay - Debounce delay in milliseconds (default: 1000ms)
   */
  private sendDebouncedMicrophoneStateChange(
    ws: WebSocket,
    userSession: UserSession,
    isEnabled: boolean,
    delay = 1000
  ): void {
    const sessionId = userSession.sessionId;
    let debouncer = this.microphoneStateChangeDebouncers.get(sessionId);

    if (!debouncer) {
      // First call: send immediately.
      const message: MicrophoneStateChange = {
        type: CloudToGlassesMessageType.MICROPHONE_STATE_CHANGE,
        sessionId: userSession.sessionId,
        userSession: {
          sessionId: userSession.sessionId,
          userId: userSession.userId,
          startTime: userSession.startTime,
          activeAppSessions: userSession.activeAppSessions,
          loadingApps: userSession.loadingApps,
          isTranscribing: userSession.isTranscribing,
        },
        isMicrophoneEnabled: isEnabled,
        timestamp: new Date(),
      };
      ws.send(JSON.stringify(message));

      // Create a debouncer inline to track subsequent calls.
      debouncer = {
        timer: null,
        lastState: isEnabled,
        lastSentState: isEnabled,
      };
      this.microphoneStateChangeDebouncers.set(sessionId, debouncer);
    } else {
      // For subsequent calls, update the desired state.
      debouncer.lastState = isEnabled;
      if (debouncer.timer) {
        clearTimeout(debouncer.timer);
      }
    }

    // Set or reset the debounce timer.
    debouncer.timer = setTimeout(() => {
      // Only send if the final state differs from the last sent state.
      if (debouncer!.lastState !== debouncer!.lastSentState) {
        userSession.logger.info('[websocket.service]: Sending microphone state change message');
        const message: MicrophoneStateChange = {
          type: CloudToGlassesMessageType.MICROPHONE_STATE_CHANGE,
          sessionId: userSession.sessionId,
          userSession: {
            sessionId: userSession.sessionId,
            userId: userSession.userId,
            startTime: userSession.startTime,
            activeAppSessions: userSession.activeAppSessions,
            loadingApps: userSession.loadingApps,
            isTranscribing: userSession.isTranscribing,
          },
          isMicrophoneEnabled: debouncer!.lastState,
          timestamp: new Date(),
        };
        ws.send(JSON.stringify(message));
        debouncer!.lastSentState = debouncer!.lastState;
      }

      if (debouncer!.lastSentState) {
        transcriptionService.startTranscription(userSession);
      } else {
        transcriptionService.stopTranscription(userSession);
      }

      // Cleanup: remove the debouncer after processing.
      this.microphoneStateChangeDebouncers.delete(sessionId);
    }, delay);
  }

 /**
   * 📊 Generates the current app status for a user session
   * @param userSession - User session to generate status for
   * @returns Promise resolving to App State Change object ready to be sent to glasses or API
   */
 async generateAppStateStatus(userSession: UserSession): Promise<AppStateChange> {
  // Get the list of active apps
  const activeAppPackageNames = Array.from(new Set(userSession.activeAppSessions));

  // Create a map of active apps and what stream types they are subscribed to
  const appSubscriptions = new Map<string, ExtendedStreamType[]>(); // packageName -> streamTypes
  const whatToStream: Set<ExtendedStreamType> = new Set(); // packageName -> streamTypes

  for (const packageName of activeAppPackageNames) {
    const subscriptions = subscriptionService.getAppSubscriptions(userSession.sessionId, packageName);
    appSubscriptions.set(packageName, subscriptions);
    for (const subscription of subscriptions) {
      whatToStream.add(subscription);
    }
  }

  // Dashboard subscriptions
  const dashboardSubscriptions = subscriptionService.getAppSubscriptions(
    userSession.sessionId, 
    systemApps.dashboard.packageName
  );
  appSubscriptions.set(systemApps.dashboard.packageName, dashboardSubscriptions);
  for (const subscription of dashboardSubscriptions) {
    whatToStream.add(subscription);
  }

  const userSessionData = {
    sessionId: userSession.sessionId,
    userId: userSession.userId,
    startTime: userSession.startTime,
    installedApps: await appService.getAllApps(userSession.userId),
    appSubscriptions: Object.fromEntries(appSubscriptions),
    activeAppPackageNames,
    whatToStream: Array.from(new Set(whatToStream)),
  };

  const appStateChange: AppStateChange = {
    type: CloudToGlassesMessageType.APP_STATE_CHANGE,
    sessionId: userSession.sessionId,
    userSession: userSessionData,
    timestamp: new Date()
  };

  return appStateChange;
}

  /**
   * 🚀🪝 Initiates a new TPA session and triggers the TPA's webhook.
   * @param userSession - userSession object for the user initiating the TPA session
   * @param packageName - TPA identifier
   * @returns Promise resolving to the TPA session ID
   * @throws Error if app not found or webhook fails
   */
  async startAppSession(userSession: UserSession, packageName: string): Promise<string> {
    // check if it's already loading or running, if so return the session id.
    if (userSession.loadingApps.has(packageName) || userSession.activeAppSessions.includes(packageName)) {
      userSession.logger.info(`[websocket.service]: 🚀🚀🚀 App ${packageName} already loading or running\n `);
      return userSession.sessionId + '-' + packageName;
    }
    
    const app = await appService.getApp(packageName);
    if (!app) {
      userSession.logger.error(`[websocket.service]: 🚀🚀🚀 App ${packageName} not found\n `);
      throw new Error(`App ${packageName} not found`);
    }

    userSession.logger.info(`[websocket.service]: ⚡️ Loading app ${packageName} for user ${userSession.userId}\n`);

    // Store pending session.
    userSession.loadingApps.add(packageName);
    userSession.logger.debug(`[websocket.service]: Current Loading Apps:`, userSession.loadingApps);

    try {
      // Trigger TPA webhook
      userSession.logger.info("[websocket.service]: ⚡️Triggering webhook for app⚡️: ", app.webhookURL);

      // Set up the websocket URL for the TPA connection
      let augmentOSWebsocketUrl = '';
      
      // Determine the appropriate WebSocket URL based on the environment and app type
      if (app.isSystemApp) {
        // For system apps in container environments, use internal service name
        if (process.env.CONTAINER_ENVIRONMENT === 'true' || 
            process.env.CLOUD_HOST_NAME === 'cloud' ||
            process.env.PORTER_APP_NAME) {
          
          // Porter environment (Kubernetes)
          if (process.env.PORTER_APP_NAME) {
            augmentOSWebsocketUrl = `ws://${process.env.PORTER_APP_NAME}-cloud.default.svc.cluster.local:80/tpa-ws`;
            userSession.logger.info(`Using Porter internal URL for system app ${packageName}`);
          } else {
            // Docker Compose environment
            augmentOSWebsocketUrl = 'ws://cloud/tpa-ws';
            userSession.logger.info(`Using Docker internal URL for system app ${packageName}`);
          }
        } else {
          // Local development for system apps
          augmentOSWebsocketUrl = 'ws://localhost:8002/tpa-ws';
          userSession.logger.info(`Using local URL for system app ${packageName}`);
        }
      } else {
        // For non-system apps, use the public host
        augmentOSWebsocketUrl = `wss://${PUBLIC_HOST_NAME}/tpa-ws`;
        userSession.logger.info(`Using public URL for app ${packageName}`);
      }
      
      userSession.logger.info(`🔥🔥🔥 [websocket.service]: Server WebSocket URL: ${augmentOSWebsocketUrl}`);
      userSession.logger.info(`🔥🔥🔥 [websocket.service]: Start Session webhook URL: ${app.webhookURL}`);
      await appService.triggerWebhook(app.webhookURL, {
        type: WebhookRequestType.SESSION_REQUEST,
        sessionId: userSession.sessionId + '-' + packageName,
        userId: userSession.userId,
        timestamp: new Date().toISOString(),
        augmentOSWebsocketUrl,
      });

      // Trigger boot screen.
      userSession.displayManager.handleAppStart(app.packageName, userSession);

      // Set timeout to clean up pending session
      setTimeout(() => {
        if (userSession.loadingApps.has(packageName)) {
          userSession.loadingApps.delete(packageName);
          userSession.logger.info(`[websocket.service]: 👴🏻 TPA ${packageName} expired without connection`);

          // Clean up boot screen.
          userSession.displayManager.handleAppStop(app.packageName, userSession);
        }
      }, TPA_SESSION_TIMEOUT_MS);

      // Add the app to active sessions after successfully starting it
      if (!userSession.activeAppSessions.includes(packageName)) {
        userSession.activeAppSessions.push(packageName);
      }
      
      // Remove from loading apps after successfully starting
      userSession.loadingApps.delete(packageName);
      userSession.logger.info(`[websocket.service]: Successfully started app ${packageName}`);
      
      // Update database
      try {
        const user = await User.findByEmail(userSession.userId);
        if (user) {
          await user.addRunningApp(packageName);
        }
      } catch (error) {
        userSession.logger.error(`Error updating user's running apps:`, error);
      }

      // Check if we need to update microphone state for media subscriptions
      if (userSession.websocket) {
        const mediaSubscriptions = subscriptionService.hasMediaSubscriptions(userSession.sessionId);
        if (mediaSubscriptions) {
          userSession.logger.info('Media subscriptions detected after starting app, updating microphone state');
          this.sendDebouncedMicrophoneStateChange(userSession.websocket, userSession, true);
        }
      }
      
      return userSession.sessionId + '-' + packageName;
    } catch (error) {
      userSession.logger.error(`[websocket.service]: Error starting app ${packageName}:`, error);
      userSession.loadingApps.delete(packageName);
      throw error;
    }
  }

   /**
   * 🛑 Stops an app session and handles cleanup.
   * @param userSession - userSession object for the user stopping the app
   * @param packageName - Package name of the app to stop
   * @returns Promise resolving to boolean indicating success
   * @throws Error if app not found or stop fails
   */
   async stopAppSession(userSession: UserSession, packageName: string): Promise<boolean> {
    userSession.logger.info(`\n[websocket.service]\n🛑 Stopping app ${packageName} for user ${userSession.userId}\n`);

    const app = await appService.getApp(packageName);
    if (!app) {
      userSession.logger.error(`\n[websocket.service]\n🛑 App ${packageName} not found\n `);
      throw new Error(`App ${packageName} not found`);
    }

    try {
      // Remove subscriptions
      subscriptionService.removeSubscriptions(userSession, packageName);

      // Remove app from active list
      userSession.activeAppSessions = userSession.activeAppSessions.filter(
        (appName) => appName !== packageName
      );

      // Optional: Trigger stop webhook if needed
      // Uncomment this if you want to implement stop webhook calls
      /*
      try {
        const tpaSessionId = `${userSession.sessionId}-${packageName}`;
        await this.appService.triggerStopWebhook(
          app.webhookURL,
          {
            type: 'stop_request',
            sessionId: tpaSessionId,
            userId: userSession.userId,
            reason: 'user_disabled',
            timestamp: new Date().toISOString()
          }
        );
      } catch (error) {
        userSession.logger.error(`Error calling stop webhook for ${packageName}:`, error);
        // Continue with cleanup even if webhook fails
      }
      */

      // Update user's running apps in database
      try {
        const user = await User.findByEmail(userSession.userId);
        if (user) {
          await user.removeRunningApp(packageName);
        }
      } catch (error) {
        userSession.logger.error(`Error updating user's running apps:`, error);
      }

      // Update the display
      userSession.displayManager.handleAppStop(packageName, userSession);

      // Check if we need to update microphone state based on remaining apps
      if (userSession.websocket) {
        const mediaSubscriptions = subscriptionService.hasMediaSubscriptions(userSession.sessionId);
        if (!mediaSubscriptions) {
          userSession.logger.info('No media subscriptions after stopping app, updating microphone state');
          this.sendDebouncedMicrophoneStateChange(userSession.websocket, userSession, false);
        }
      }

      userSession.logger.info(`Successfully stopped app ${packageName}`);
      return true;
    } catch (error) {
      userSession.logger.error(`Error stopping app ${packageName}:`, error);
      // Ensure app is removed from active sessions even if an error occurs
      userSession.activeAppSessions = userSession.activeAppSessions.filter(
        (appName) => appName !== packageName
      );
      throw error;
    }
  }

  /**
   * 🗣️📣 Broadcasts data to all TPAs subscribed to a specific stream type.
   * @param userSessionId - ID of the user's glasses session
   * @param streamType - Type of data stream
   * @param data - Data to broadcast
   */
  broadcastToTpa(userSessionId: string, streamType: StreamType, data: CloudToTpaMessage): void {
    const userSession = sessionService.getSession(userSessionId);
    if (!userSession) {
      logger.error(`[websocket.service]: User session not found for ${userSessionId}`);
      return;
    }

    // If the stream is transcription or translation and data has language info,
    // construct an effective subscription string.
    let effectiveSubscription: ExtendedStreamType = streamType;
    // For translation, you might also include target language if available.
    if (streamType === StreamType.TRANSLATION) {
      effectiveSubscription = `${streamType}:${(data as any).transcribeLanguage}-to-${(data as any).translateLanguage}`;
    } else if (streamType === StreamType.TRANSCRIPTION && !(data as any).transcribeLanguage) {
      effectiveSubscription = `${streamType}:en-US`;
    } else if (streamType === StreamType.TRANSCRIPTION) {
      effectiveSubscription = `${streamType}:${(data as any).transcribeLanguage}`;
    }

    const subscribedApps = subscriptionService.getSubscribedApps(userSession, effectiveSubscription);

    subscribedApps.forEach(packageName => {
      const tpaSessionId = `${userSession.sessionId}-${packageName}`;
      const websocket = userSession.appConnections.get(packageName);
      if (websocket && websocket.readyState === 1) {
        // CloudDataStreamMessage
        const dataStream: DataStream = {
          type: CloudToTpaMessageType.DATA_STREAM,
          sessionId: tpaSessionId,
          streamType, // Base type remains the same in the message.
          data,      // The data now may contain language info.
          timestamp: new Date()
        };

        websocket.send(JSON.stringify(dataStream));
      } else {
        userSession.logger.error(`[websocket.service]: TPA ${packageName} not connected`);
      }
    });
  }

  broadcastToTpaAudio(userSession: UserSession, arrayBuffer: ArrayBufferLike): void {
    const subscribedApps = subscriptionService.getSubscribedApps(userSession, StreamType.AUDIO_CHUNK);

    for (const packageName of subscribedApps) {
      const websocket = userSession.appConnections.get(packageName);

      if (websocket && websocket.readyState === 1) {
        websocket.send(arrayBuffer);
      } else {
        userSession.logger.error(`[websocket.service]: TPA ${packageName} not connected`);
      }
    }
  }
  /**
   * ⚡️⚡️ Initializes the WebSocket servers for both glasses and TPAs.
   * @private
   */
  private initializeWebSocketServers(): void {
    this.glassesWss.on('connection', this.handleGlassesConnection.bind(this));
    this.tpaWss.on('connection', this.handleTpaConnection.bind(this));
  }

  /**
   * 🗿 Sets up the upgrade handler for WebSocket connections.
   * @param server - HTTP/HTTPS server instance
   * @private
   */
  private setupUpgradeHandler(server: Server): void {
    server.on('upgrade', (request, socket, head) => {
      const { url } = request;

      if (url === '/glasses-ws') {
        this.glassesWss.handleUpgrade(request, socket, head, (ws: WebSocket) => {
          this.glassesWss.emit('connection', ws, request);
        });
      } else if (url === '/tpa-ws') {
        this.tpaWss.handleUpgrade(request, socket, head, (ws: WebSocket) => {
          this.tpaWss.emit('connection', ws, request);
        });
      } else {
        socket.destroy();
      }
    });
  }

  /**
   * 🥳🤓 Handles new glasses client connections.
   * @param ws - WebSocket connection
   * @private
   */
  private async handleGlassesConnection(ws: WebSocket): Promise<void> {
    logger.info('[websocket.service]: New glasses client attempting to connect...');
    const startTimestamp = new Date();

    // Register this connection with the health monitor
    healthMonitorService.registerGlassesConnection(ws);
    
    const userSession = await sessionService.createSession(ws);
    ws.on('message', async (message: Buffer | string, isBinary: boolean) => {
      try {        
        // Handle binary messages (typically audio)
        if (Buffer.isBuffer(message) && isBinary) {
          const _buffer = message as Buffer;
          // Convert Node.js Buffer to ArrayBuffer
          const arrayBuf: ArrayBufferLike = _buffer.buffer.slice(
            _buffer.byteOffset,
            _buffer.byteOffset + _buffer.byteLength
          );
          // Process the audio data
          const _arrayBuffer = await sessionService.handleAudioData(userSession, arrayBuf);
          // Send audio chunk to TPAs subscribed to audio_chunk
          if (_arrayBuffer) {
            this.broadcastToTpaAudio(userSession, _arrayBuffer);
          }
          return;
        }

        // Update the last activity timestamp for this connection
        healthMonitorService.updateGlassesActivity(ws);
        console.log("🔥🔥🔥: Received message from glasses:", message);

        // Handle JSON messages
        const parsedMessage = JSON.parse(message.toString()) as GlassesToCloudMessage;
        await this.handleGlassesMessage(userSession, ws, parsedMessage);
      } catch (error) {
        userSession.logger.error(`[websocket.service]: Error handling glasses message:`, error);
        this.sendError(ws, {
          type: CloudToGlassesMessageType.CONNECTION_ERROR,
          message: 'Error processing message'
        });
      }
    });

    // Set up ping handler to track connection health
    ws.on('ping', () => {
      // Update activity whenever a ping is received
      healthMonitorService.updateGlassesActivity(ws);
      // Send pong response
      try {
        ws.pong();
      } catch (error) {
        userSession.logger.error('[websocket.service]: Error sending pong:', error);
      }
    });

    const RECONNECT_GRACE_PERIOD_MS = 1000 * 60 * 5; // 5 minutes
    ws.on('close', () => {
      userSession.logger.info(`[websocket.service]: Glasses WebSocket disconnected: ${userSession.sessionId}`);
      // Mark the session as disconnected but do not remove it immediately
      sessionService.markSessionDisconnected(userSession);

      // Set a timeout to eventually clean up the session if not reconnected
      setTimeout(() => {
        if (sessionService.isItTimeToKillTheSession(userSession.sessionId)) {
          sessionService.endSession(userSession.sessionId);
        }
      }, RECONNECT_GRACE_PERIOD_MS);

      // Track disconnection event in posthog
      const endTimestamp = new Date();
      const connectionDuration = endTimestamp.getTime() - startTimestamp.getTime();
      PosthogService.trackEvent('disconnected', userSession.userId, {
        userId: userSession.userId,
        sessionId: userSession.sessionId,
        timestamp: new Date().toISOString(),
        duration: connectionDuration
      });
    });

    ws.on('error', (error) => {
      userSession.logger.error(`[websocket.service]: Glasses WebSocket error:`, error);
      sessionService.endSession(userSession.sessionId);
      ws.close();
    });
  }

  /**
   * 🤓 Handles messages from glasses clients.
   * @param userSession - User Session identifier
   * @param ws - WebSocket connection
   * @param message - Parsed message from client
   * @private
   */
  private async handleGlassesMessage(
    userSession: UserSession,
    ws: WebSocket,
    message: GlassesToCloudMessage
  ): Promise<void> {
    try {
      // Track the incoming message event
      PosthogService.trackEvent(message.type, userSession.userId, {
        sessionId: userSession.sessionId,
        eventType: message.type,
        timestamp: new Date().toISOString()
      });

      switch (message.type) {
        // 'connection_init'
        case GlassesToCloudMessageType.CONNECTION_INIT: {
          const initMessage = message as ConnectionInit;
          const coreToken = initMessage.coreToken || "";
          let userId = '';

          // Verify the core token, and extract the user ID.
          try {
            const userData = jwt.verify(coreToken, AUGMENTOS_AUTH_JWT_SECRET);
            userId = (userData as JwtPayload).email;
            if (!userId) {
              throw new Error('User ID is required');
            }
          }
          catch (error) {
            userSession.logger.error(`[websocket.service] Error verifying core token:`, error);
            const errorMessage: AuthError = {
              type: CloudToGlassesMessageType.AUTH_ERROR,
              message: 'User not authenticated',
              timestamp: new Date()
            };
            ws.send(JSON.stringify(errorMessage));
            return;
          }

          // let userId = 'loriamistadi75@gmail.com';
          userSession.logger.info(`[websocket.service] Glasses client connected: ${userId}`);

          // See if this user has an existing session and reconnect if so.
          try {
            sessionService.handleReconnectUserSession(userSession, userId);
          }
          catch (error) {
            userSession.logger.error(`[websocket.service]: Error reconnecting user session starting new session:`, error);
          }

          // Start all the apps that the user has running.
          try {
            const user = await User.findOrCreateUser(userSession.userId);
            userSession.logger.debug(`[websocket.service]: Trying to start ${user.runningApps.length} apps\n[${userSession.userId}]: [${user.runningApps.join(", ")}]`);
            for (const packageName of user.runningApps) {
              try {
                await this.startAppSession(userSession, packageName);
                userSession.activeAppSessions.push(packageName);
                userSession.logger.info(`[websocket.service]: ✅ Starting app ${packageName}`);
              }
              catch (error) {
                userSession.logger.error(`[websocket.service]: Error starting user apps:`, error);
                // Remove the app from the user's running apps if it fails to start. and save the user.
                try {
                  await user.removeRunningApp(packageName);
                  userSession.logger.info(`[websocket.service]: Removed app ${packageName} from user running apps because it failed to start`);
                }
                catch (error) {
                  userSession.logger.error(`[websocket.service]: Error Removing app ${packageName} from user running apps:`, error);
                }
              }
            }

            // Start the dashboard app, but let's not add to the user's running apps since it's a system app.
            // honestly there should be no annyomous users so if it's an anonymous user we should just not start the dashboard
            if (userSession.userId !== 'anonymous') {
              await this.startAppSession(userSession, systemApps.dashboard.packageName);
              userSession.logger.info(`[websocket.service]: 🗿🗿✅🗿🗿 Starting app ${systemApps.dashboard.packageName}`);
            }
          }
          catch (error) {
            userSession.logger.error(`[websocket.service] Error starting user apps:`, error);
          }

          // Start transcription
          transcriptionService.startTranscription(userSession);

          // const ackMessage: CloudConnectionAckMessage = {
          const ackMessage: ConnectionAck = {
            type: CloudToGlassesMessageType.CONNECTION_ACK,
            sessionId: userSession.sessionId,
            userSession: await sessionService.transformUserSessionForClient(userSession),
            timestamp: new Date()
          };
          ws.send(JSON.stringify(ackMessage));
          userSession.logger.info(`[websocket.service]\nSENDING connection_ack to ${userId}`);

          // Track connection event.
          PosthogService.trackEvent('connected', userSession.userId, {
            sessionId: userSession.sessionId,
            timestamp: new Date().toISOString()
          });
          break;
        }

        case 'start_app': {
          const startMessage = message as StartApp;
          userSession.logger.info(`🚀🚀🚀[START_APP]: Starting app ${startMessage.packageName}`);
          
          try {
            // Start the app using our service method
            await this.startAppSession(userSession, startMessage.packageName);
            
            // Generate and send app state to the glasses
            const appStateChange = await this.generateAppStateStatus(userSession);
            ws.send(JSON.stringify(appStateChange));
            
            // Track event
            PosthogService.trackEvent(`start_app:${startMessage.packageName}`, userSession.userId, {
              sessionId: userSession.sessionId,
              eventType: message.type,
              timestamp: new Date().toISOString()
            });
          } catch (error) {
            userSession.logger.error(`Error starting app ${startMessage.packageName}:`, error);
          }
          break;
        }

        case 'stop_app': {
          const stopMessage = message as StopApp;
          userSession.logger.info(`Stopping app ${stopMessage.packageName}`);
          
          try {
            // Track event before stopping
            PosthogService.trackEvent(`stop_app:${stopMessage.packageName}`, userSession.userId, {
              sessionId: userSession.sessionId,
              eventType: message.type,
              timestamp: new Date().toISOString()
            });

            const appConnection = userSession.appConnections.get(stopMessage.packageName);
            // console.log("fds", userSession.appConnections);
            if (appConnection && appConnection.readyState === WebSocket.OPEN) {
              userSession.logger.info(`[websocket.service]: Closing app connection for ${stopMessage.packageName}`);
              appConnection.close(1000, 'App stopped by user');
            }
            userSession.appConnections.delete(stopMessage.packageName);    
            // Stop the app using our service method
            await this.stopAppSession(userSession, stopMessage.packageName);

            // Generate and send updated app state to the glasses
            const appStateChange = await this.generateAppStateStatus(userSession);
            ws.send(JSON.stringify(appStateChange));
          } catch (error) {
            userSession.logger.error(`Error stopping app ${stopMessage.packageName}:`, error);
            // Ensure app is removed from active sessions even if an error occurs
            userSession.activeAppSessions = userSession.activeAppSessions.filter(
              (packageName) => packageName !== stopMessage.packageName
            );
          }
          break;
        }

        case GlassesToCloudMessageType.GLASSES_CONNECTION_STATE: {
          const glassesConnectionStateMessage = message as GlassesConnectionState;

          userSession.logger.info('Glasses connection state:', glassesConnectionStateMessage);

          if (glassesConnectionStateMessage.status === 'CONNECTED') {
            const mediaSubscriptions = subscriptionService.hasMediaSubscriptions(userSession.sessionId);
            userSession.logger.info('Init Media subscriptions:', mediaSubscriptions);
            this.sendDebouncedMicrophoneStateChange(ws, userSession, mediaSubscriptions);
          }

          // Track the connection state event
          PosthogService.trackEvent(GlassesToCloudMessageType.GLASSES_CONNECTION_STATE, userSession.userId, {
            sessionId: userSession.sessionId,
            eventType: message.type,
            timestamp: new Date().toISOString(),
            connectionState: glassesConnectionStateMessage,
          });

          // Track modelName. if status is connected.
          if (glassesConnectionStateMessage.status === 'CONNECTED') {
            PosthogService.trackEvent("modelName", userSession.userId, {
              sessionId: userSession.sessionId,
              eventType: message.type,
              timestamp: new Date().toISOString(),
              modelName: glassesConnectionStateMessage.modelName,
            });
          }
          break;
        }

        case GlassesToCloudMessageType.VAD: {
          const vadMessage = message as Vad;
          const isSpeaking = vadMessage.status === true || vadMessage.status === 'true';

          try {
            if (isSpeaking) {
              userSession.logger.info('🎙️ VAD detected speech - starting transcription');
              userSession.isTranscribing = true;
              transcriptionService.startTranscription(userSession);
            } else {
              userSession.logger.info('🤫 VAD detected silence - stopping transcription');
              userSession.isTranscribing = false;
              transcriptionService.stopTranscription(userSession);
            }
          } catch (error) {
            userSession.logger.error('❌ Error handling VAD state change:', error);
            userSession.isTranscribing = false;
            transcriptionService.stopTranscription(userSession);
          }
          this.broadcastToTpa(userSession.sessionId, message.type as any, message as any);
          break;
        }

        // Cache location for dashboard.
        case GlassesToCloudMessageType.LOCATION_UPDATE: {
          const locationUpdate = message as LocationUpdate;
          try {
            const user = await User.findByEmail(userSession.userId);
            if (user) {
              await user.setLocation(locationUpdate);
            }
          }
          catch (error) {
            userSession.logger.error(`[websocket.service]: Error updating user location:`, error);
          }
          this.broadcastToTpa(userSession.sessionId, message.type as any, message as any);
          console.warn(`[Session ${userSession.sessionId}] Catching and Sending message type:`, message.type);
          // userSession.location = locationUpdate.location;
          break;
        }

        case GlassesToCloudMessageType.CALENDAR_EVENT: {
          const calendarEvent = message as CalendarEvent;
          userSession.logger.info('Calendar event:', calendarEvent);

          this.broadcastToTpa(userSession.sessionId, message.type as any, message);
          break;
        }

        // All other message types are broadcast to TPAs.
        default: {
          userSession.logger.info(`[Session ${userSession.sessionId}] Catching and Sending message type:`, message.type);
          // check if it's a type of Client to TPA message.
          this.broadcastToTpa(userSession.sessionId, message.type as any, message as any);
        }
      }
    } catch (error) {
      userSession.logger.error(`[Session ${userSession.sessionId}] Error handling message:`, error);
      // Optionally send error to client
      // const errorMessage: CloudConnectionErrorMessage = {
      const errorMessage: ConnectionError = {
        type: CloudToGlassesMessageType.CONNECTION_ERROR,
        message: error instanceof Error ? error.message : 'Error processing message',
        timestamp: new Date()
      };

      PosthogService.trackEvent("error-handleGlassesMessage", userSession.userId, {
        sessionId: userSession.sessionId,
        eventType: message.type,
        timestamp: new Date().toISOString(),
        error: error,
        // message: message, // May contain sensitive data so let's not log it. just the event name cause i'm ethical like that 😇
      });
      ws.send(JSON.stringify(errorMessage));
    }
  }

  /**
   * 🥳 Handles new TPA connections.
   * @param ws - WebSocket connection
   * @private
   */
  private handleTpaConnection(ws: WebSocket): void {
    logger.info('New TPA attempting to connect...');
    let currentAppSession: string | null = null;
    const setCurrentSessionId = (appSessionId: string) => {
      currentAppSession = appSessionId;
    }
    let userSessionId = '';
    let userSession: UserSession | null = null;
    
    // Register this connection with the health monitor
    healthMonitorService.registerTpaConnection(ws);

    ws.on('message', async (data: Buffer | string, isBinary: boolean) => {
      // Update activity timestamp whenever a message is received
      healthMonitorService.updateTpaActivity(ws);
      
      if (isBinary) {
        userSession?.logger.warn('Received unexpected binary message from TPA');
        return;
      }

      try {
        const message = JSON.parse(data.toString()) as TpaToCloudMessage;
        if (message.sessionId) {
          userSessionId = message.sessionId.split('-')[0];
          userSession = sessionService.getSession(userSessionId);
        }

        // Handle TPA messages here.
        try {
          switch (message.type) {
            case 'tpa_connection_init': {
              const initMessage = message as TpaConnectionInit;
              await this.handleTpaInit(ws, initMessage, setCurrentSessionId);
              break;
            }

            case 'subscription_update': {
              if (!userSession || !userSessionId) {
                logger.error(`[websocket.service]: User session not found for ${userSessionId}`);
                ws.close(1008, 'No active session');
                return;
              }

              const subMessage = message as TpaSubscriptionUpdate;

              // Get the minimal language subscriptions before update
              const previousLanguageSubscriptions = subscriptionService.getMinimalLanguageSubscriptions(userSessionId);

              // Update subscriptions
              subscriptionService.updateSubscriptions(
                userSessionId,
                message.packageName,
                userSession.userId,
                subMessage.subscriptions
              );

              // Get the new minimal language subscriptions after update
              const newLanguageSubscriptions = subscriptionService.getMinimalLanguageSubscriptions(userSessionId);

              // Check if language subscriptions have changed
              const languageSubscriptionsChanged =
                previousLanguageSubscriptions.length !== newLanguageSubscriptions.length ||
                !previousLanguageSubscriptions.every(sub => newLanguageSubscriptions.includes(sub));

              if (languageSubscriptionsChanged) {
                userSession.logger.info(
                  `🎤 Language subscriptions changed. Updating transcription streams.`,
                  `🎤 Previous: `, previousLanguageSubscriptions,
                  `🎤 New: `, newLanguageSubscriptions
                );
                // Update transcription streams with new language subscriptions
                transcriptionService.updateTranscriptionStreams(
                  userSession as any, // Cast to ExtendedUserSession
                  newLanguageSubscriptions
                );

                // Check if we need to update microphone state based on media subscriptions
                const mediaSubscriptions = subscriptionService.hasMediaSubscriptions(userSessionId);
                userSession.logger.info('Media subscriptions after update:', mediaSubscriptions);

                if (mediaSubscriptions) {
                  userSession.logger.info('Media subscriptions exist, ensuring microphone is enabled');
                  this.sendDebouncedMicrophoneStateChange(userSession.websocket, userSession, true);
                } else {
                  userSession.logger.info('No media subscriptions, ensuring microphone is disabled');
                  this.sendDebouncedMicrophoneStateChange(userSession.websocket, userSession, false);
                }
              }

              const clientResponse: AppStateChange = {
                type: CloudToGlassesMessageType.APP_STATE_CHANGE,
                sessionId: userSession.sessionId,
                userSession: await sessionService.transformUserSessionForClient(userSession),
                timestamp: new Date()
              };
              userSession?.websocket.send(JSON.stringify(clientResponse));
              break;
            }

            case 'display_event': {
              if (!userSession) {
                ws.close(1008, 'No active session');
                return;
              }

              const displayMessage = message as DisplayRequest;
              sessionService.updateDisplay(userSession.sessionId, displayMessage);
              break;
            }
          }
        }
        catch (error) {
          userSession?.logger.error('[websocket.service]: Error handling TPA message:', message, error);
          this.sendError(ws, {
            type: CloudToTpaMessageType.CONNECTION_ERROR,
            message: 'Error processing message'
          });
          PosthogService.trackEvent("error-handleTpaMessage", "anonymous", {
            eventType: message.type,
            timestamp: new Date().toISOString(),
            error: error,
          });
        }
      } catch (error) {
        userSession?.logger.error('[websocket.service]: Error handling TPA message:', error);
        this.sendError(ws, {
          type: CloudToTpaMessageType.CONNECTION_ERROR,
          message: 'Error processing message'
        });
      }
    });
    
    // Set up ping handler to track connection health
    ws.on('ping', () => {
      // Update activity whenever a ping is received
      healthMonitorService.updateTpaActivity(ws);
      // Send pong response
      try {
        ws.pong();
      } catch (error) {
        logger.error('[websocket.service]: Error sending pong to TPA:', error);
      }
    });

    ws.on('close', () => {
      if (currentAppSession) {
        const userSessionId = currentAppSession.split('-')[0];
        const packageName = currentAppSession.split('-')[1];
        const userSession = sessionService.getSession(userSessionId);
        
        if (!userSession) {
          logger.error(`[websocket.service]: User session not found for ${currentAppSession}`);
          return;
        }
        
        // Clean up the connection 
        if (userSession.appConnections.has(packageName)) {
          userSession.appConnections.delete(packageName);
          subscriptionService.removeSubscriptions(userSession, packageName);
        }
        
        // Log the disconnection
        userSession.logger.info(`[websocket.service]: TPA session ${currentAppSession} disconnected`);
        
        // Notify the registration service that this session is disconnected
        // but DON'T remove it from registry - we want to enable recovery!
        // Just note that the session is temporarily disconnected
        tpaRegistrationService.handleTpaSessionEnd(currentAppSession);
      }
    });

    ws.on('error', (error) => {
      logger.error('[websocket.service]: TPA WebSocket error:', error);
      if (currentAppSession) {
        const userSessionId = currentAppSession.split('-')[0];
        const packageName = currentAppSession.split('-')[1];
        const userSession = sessionService.getSession(userSessionId);
        if (!userSession) {
          logger.error(`[websocket.service]: User session not found for ${currentAppSession}`);
          return;
        }
        if (userSession.appConnections.has(packageName)) {
          userSession.appConnections.delete(packageName);
          subscriptionService.removeSubscriptions(userSession, packageName);
        }
        userSession?.logger.info(`[websocket.service]: TPA session ${currentAppSession} disconnected`);
      }
      ws.close();
    });
  }

  /**
   * 🤝 Handles TPA connection initialization.
   * @param ws - WebSocket connection
   * @param initMessage - Connection initialization message
   * @param setCurrentSessionId - Function to set the current TPA session ID
   * @private
   */
  private async handleTpaInit(
    ws: WebSocket,
    initMessage: TpaConnectionInit,
    setCurrentSessionId: (sessionId: string) => void
  ): Promise<void> {
    const userSessionId = initMessage.sessionId.split('-')[0];
    const userSession = sessionService.getSession(userSessionId);

    if (!userSession) {
      logger.error(`[websocket.service] User session not found for ${userSessionId}`);
      ws.close(1008, 'No active session');
      return;
    }

<<<<<<< HEAD
    // Validate the TPA connection using the registration service
    // This checks the API key against registered servers
    const isValidTpa = tpaRegistrationService.handleTpaSessionStart(initMessage);
    
    const isSystemApp = Object.values(systemApps).some(
      app => app.packageName === initMessage.packageName
    );
    
    // Skip validation for system apps but validate all others
    if (!isSystemApp && !isValidTpa) {
      userSession.logger.warn(`[websocket.service] Unregistered TPA attempting to connect: ${initMessage.packageName}`);
      // We still allow the connection for now, but in production we would reject unregistered TPAs
      // ws.close(1008, 'Unregistered TPA');
      // return;
    }
    
    // For regular apps, check if they're in the loading apps list or already active
    const isLoading = userSession.loadingApps.has(initMessage.packageName);
    const isActive = userSession.activeAppSessions.includes(initMessage.packageName);
    
    if (!isSystemApp && !isLoading && !isActive) {
      userSession.logger.warn(`[websocket.service] TPA not in loading or active state: ${initMessage.packageName}`);
      // In production, we would reject TPAs that aren't properly initialized
      // ws.close(1008, 'TPA not initialized properly');
      // return;
    }

    // Store the connection
    userSession.appConnections.set(initMessage.packageName, ws);
=======
    // Get client IP address for system app validation
    const clientIp = (ws as any)._socket?.remoteAddress || '';
    userSession.logger.info(`[websocket.service] TPA connection from IP: ${clientIp}`);
    
    // Validate API key with IP check for system apps
    const isValidKey = await appService.validateApiKey(
      initMessage.packageName,
      initMessage.apiKey,
      clientIp
    );
    
    if (!isValidKey) {
      userSession.logger.error(`[websocket.service] Invalid API key for package: ${initMessage.packageName}`);
      ws.close(1008, 'Invalid API key');
      return;
    }
    
    // TODO: Why doesn't this not work?
    // if (!userSession?.loadingApps.includes(initMessage.packageName) || initMessage.packageName !== systemApps.dashboard.packageName) {
    //   console.error('\n\n[websocket.service.ts]🙅‍♀️TPA session not found\nYou shall not pass! 🧙‍♂️\n:', initMessage.sessionId,
    //     '\n\nLoading apps:', userSession?.loadingApps, '\n\n'
    //   );
    //   // TODO(isaiah): 🔐 Close the connection if the session ID is invalid. important for real TPAs.
    //   ws.close(1008, 'Invalid session ID');
    //   return;
    // }

    // this.pendingTpaSessions.delete(initMessage.appSessionId);
    // userSession.loadingApps = userSession.loadingApps.filter(
    //   (packageName) => packageName !== initMessage.packageName
    // );

    userSession.appConnections.set(initMessage.packageName, ws as WebSocket);
>>>>>>> a27b5565
    setCurrentSessionId(initMessage.sessionId);

    // If the app was in loading state, move it to active
    if (isLoading) {
      userSession.loadingApps.delete(initMessage.packageName);
      if (!userSession.activeAppSessions.includes(initMessage.packageName)) {
        userSession.activeAppSessions.push(initMessage.packageName);
      }
    }

    // Send acknowledgment
    const ackMessage: TpaConnectionAck = {
      type: CloudToTpaMessageType.CONNECTION_ACK,
      sessionId: initMessage.sessionId,
      timestamp: new Date()
    };
    ws.send(JSON.stringify(ackMessage));
    userSession.logger.info(`TPA ${initMessage.packageName} connected for session ${initMessage.sessionId}`);

    // If this is the dashboard app, send the current location if it's cached
    try {
      const user = await User.findByEmail(userSession.userId);
      if (user && initMessage.packageName === systemApps.dashboard.packageName) {
        const location = user.location;
        if (location) {
          const locationUpdate: LocationUpdate = {
            type: GlassesToCloudMessageType.LOCATION_UPDATE,
            sessionId: userSessionId,
            lat: location.lat,
            lng: location.lng,
            timestamp: new Date()
          };
          this.broadcastToTpa(userSessionId, StreamType.LOCATION_UPDATE, locationUpdate);
        }
      }
    } catch (error) {
      userSession.logger.error(`[websocket.service] Error sending location to dashboard:`, error);
    }
  }

  /**
   * 😬 Sends an error message to a WebSocket client.
   * @param ws - WebSocket connection
   * @param error - Error details
   * @private
   */
  private sendError(ws: WebSocket, error: ConnectionError | AuthError | TpaConnectionError): void {
    const errorMessage: CloudToGlassesMessage | CloudToTpaMessage = {
      type: CloudToGlassesMessageType.CONNECTION_ERROR,
      message: error.message,
      timestamp: new Date()
    };
    ws.send(JSON.stringify(errorMessage));
  }
}

/**
 * ☝️ Singleton instance for websocket service.
 */
export const webSocketService = new WebSocketService();
logger.info('✅ WebSocket Service');

export default webSocketService;<|MERGE_RESOLUTION|>--- conflicted
+++ resolved
@@ -185,56 +185,56 @@
     }, delay);
   }
 
- /**
-   * 📊 Generates the current app status for a user session
-   * @param userSession - User session to generate status for
-   * @returns Promise resolving to App State Change object ready to be sent to glasses or API
-   */
- async generateAppStateStatus(userSession: UserSession): Promise<AppStateChange> {
-  // Get the list of active apps
-  const activeAppPackageNames = Array.from(new Set(userSession.activeAppSessions));
-
-  // Create a map of active apps and what stream types they are subscribed to
-  const appSubscriptions = new Map<string, ExtendedStreamType[]>(); // packageName -> streamTypes
-  const whatToStream: Set<ExtendedStreamType> = new Set(); // packageName -> streamTypes
-
-  for (const packageName of activeAppPackageNames) {
-    const subscriptions = subscriptionService.getAppSubscriptions(userSession.sessionId, packageName);
-    appSubscriptions.set(packageName, subscriptions);
-    for (const subscription of subscriptions) {
+  /**
+    * 📊 Generates the current app status for a user session
+    * @param userSession - User session to generate status for
+    * @returns Promise resolving to App State Change object ready to be sent to glasses or API
+    */
+  async generateAppStateStatus(userSession: UserSession): Promise<AppStateChange> {
+    // Get the list of active apps
+    const activeAppPackageNames = Array.from(new Set(userSession.activeAppSessions));
+
+    // Create a map of active apps and what stream types they are subscribed to
+    const appSubscriptions = new Map<string, ExtendedStreamType[]>(); // packageName -> streamTypes
+    const whatToStream: Set<ExtendedStreamType> = new Set(); // packageName -> streamTypes
+
+    for (const packageName of activeAppPackageNames) {
+      const subscriptions = subscriptionService.getAppSubscriptions(userSession.sessionId, packageName);
+      appSubscriptions.set(packageName, subscriptions);
+      for (const subscription of subscriptions) {
+        whatToStream.add(subscription);
+      }
+    }
+
+    // Dashboard subscriptions
+    const dashboardSubscriptions = subscriptionService.getAppSubscriptions(
+      userSession.sessionId,
+      systemApps.dashboard.packageName
+    );
+    appSubscriptions.set(systemApps.dashboard.packageName, dashboardSubscriptions);
+    for (const subscription of dashboardSubscriptions) {
       whatToStream.add(subscription);
     }
-  }
-
-  // Dashboard subscriptions
-  const dashboardSubscriptions = subscriptionService.getAppSubscriptions(
-    userSession.sessionId, 
-    systemApps.dashboard.packageName
-  );
-  appSubscriptions.set(systemApps.dashboard.packageName, dashboardSubscriptions);
-  for (const subscription of dashboardSubscriptions) {
-    whatToStream.add(subscription);
-  }
-
-  const userSessionData = {
-    sessionId: userSession.sessionId,
-    userId: userSession.userId,
-    startTime: userSession.startTime,
-    installedApps: await appService.getAllApps(userSession.userId),
-    appSubscriptions: Object.fromEntries(appSubscriptions),
-    activeAppPackageNames,
-    whatToStream: Array.from(new Set(whatToStream)),
-  };
-
-  const appStateChange: AppStateChange = {
-    type: CloudToGlassesMessageType.APP_STATE_CHANGE,
-    sessionId: userSession.sessionId,
-    userSession: userSessionData,
-    timestamp: new Date()
-  };
-
-  return appStateChange;
-}
+
+    const userSessionData = {
+      sessionId: userSession.sessionId,
+      userId: userSession.userId,
+      startTime: userSession.startTime,
+      installedApps: await appService.getAllApps(userSession.userId),
+      appSubscriptions: Object.fromEntries(appSubscriptions),
+      activeAppPackageNames,
+      whatToStream: Array.from(new Set(whatToStream)),
+    };
+
+    const appStateChange: AppStateChange = {
+      type: CloudToGlassesMessageType.APP_STATE_CHANGE,
+      sessionId: userSession.sessionId,
+      userSession: userSessionData,
+      timestamp: new Date()
+    };
+
+    return appStateChange;
+  }
 
   /**
    * 🚀🪝 Initiates a new TPA session and triggers the TPA's webhook.
@@ -249,7 +249,7 @@
       userSession.logger.info(`[websocket.service]: 🚀🚀🚀 App ${packageName} already loading or running\n `);
       return userSession.sessionId + '-' + packageName;
     }
-    
+
     const app = await appService.getApp(packageName);
     if (!app) {
       userSession.logger.error(`[websocket.service]: 🚀🚀🚀 App ${packageName} not found\n `);
@@ -268,14 +268,14 @@
 
       // Set up the websocket URL for the TPA connection
       let augmentOSWebsocketUrl = '';
-      
+
       // Determine the appropriate WebSocket URL based on the environment and app type
       if (app.isSystemApp) {
         // For system apps in container environments, use internal service name
-        if (process.env.CONTAINER_ENVIRONMENT === 'true' || 
-            process.env.CLOUD_HOST_NAME === 'cloud' ||
-            process.env.PORTER_APP_NAME) {
-          
+        if (process.env.CONTAINER_ENVIRONMENT === 'true' ||
+          process.env.CLOUD_HOST_NAME === 'cloud' ||
+          process.env.PORTER_APP_NAME) {
+
           // Porter environment (Kubernetes)
           if (process.env.PORTER_APP_NAME) {
             augmentOSWebsocketUrl = `ws://${process.env.PORTER_APP_NAME}-cloud.default.svc.cluster.local:80/tpa-ws`;
@@ -295,7 +295,7 @@
         augmentOSWebsocketUrl = `wss://${PUBLIC_HOST_NAME}/tpa-ws`;
         userSession.logger.info(`Using public URL for app ${packageName}`);
       }
-      
+
       userSession.logger.info(`🔥🔥🔥 [websocket.service]: Server WebSocket URL: ${augmentOSWebsocketUrl}`);
       userSession.logger.info(`🔥🔥🔥 [websocket.service]: Start Session webhook URL: ${app.webhookURL}`);
       await appService.triggerWebhook(app.webhookURL, {
@@ -324,11 +324,11 @@
       if (!userSession.activeAppSessions.includes(packageName)) {
         userSession.activeAppSessions.push(packageName);
       }
-      
+
       // Remove from loading apps after successfully starting
       userSession.loadingApps.delete(packageName);
       userSession.logger.info(`[websocket.service]: Successfully started app ${packageName}`);
-      
+
       // Update database
       try {
         const user = await User.findByEmail(userSession.userId);
@@ -347,7 +347,7 @@
           this.sendDebouncedMicrophoneStateChange(userSession.websocket, userSession, true);
         }
       }
-      
+
       return userSession.sessionId + '-' + packageName;
     } catch (error) {
       userSession.logger.error(`[websocket.service]: Error starting app ${packageName}:`, error);
@@ -356,14 +356,14 @@
     }
   }
 
-   /**
-   * 🛑 Stops an app session and handles cleanup.
-   * @param userSession - userSession object for the user stopping the app
-   * @param packageName - Package name of the app to stop
-   * @returns Promise resolving to boolean indicating success
-   * @throws Error if app not found or stop fails
-   */
-   async stopAppSession(userSession: UserSession, packageName: string): Promise<boolean> {
+  /**
+  * 🛑 Stops an app session and handles cleanup.
+  * @param userSession - userSession object for the user stopping the app
+  * @param packageName - Package name of the app to stop
+  * @returns Promise resolving to boolean indicating success
+  * @throws Error if app not found or stop fails
+  */
+  async stopAppSession(userSession: UserSession, packageName: string): Promise<boolean> {
     userSession.logger.info(`\n[websocket.service]\n🛑 Stopping app ${packageName} for user ${userSession.userId}\n`);
 
     const app = await appService.getApp(packageName);
@@ -539,10 +539,10 @@
 
     // Register this connection with the health monitor
     healthMonitorService.registerGlassesConnection(ws);
-    
+
     const userSession = await sessionService.createSession(ws);
     ws.on('message', async (message: Buffer | string, isBinary: boolean) => {
-      try {        
+      try {
         // Handle binary messages (typically audio)
         if (Buffer.isBuffer(message) && isBinary) {
           const _buffer = message as Buffer;
@@ -734,15 +734,15 @@
         case 'start_app': {
           const startMessage = message as StartApp;
           userSession.logger.info(`🚀🚀🚀[START_APP]: Starting app ${startMessage.packageName}`);
-          
+
           try {
             // Start the app using our service method
             await this.startAppSession(userSession, startMessage.packageName);
-            
+
             // Generate and send app state to the glasses
             const appStateChange = await this.generateAppStateStatus(userSession);
             ws.send(JSON.stringify(appStateChange));
-            
+
             // Track event
             PosthogService.trackEvent(`start_app:${startMessage.packageName}`, userSession.userId, {
               sessionId: userSession.sessionId,
@@ -758,7 +758,7 @@
         case 'stop_app': {
           const stopMessage = message as StopApp;
           userSession.logger.info(`Stopping app ${stopMessage.packageName}`);
-          
+
           try {
             // Track event before stopping
             PosthogService.trackEvent(`stop_app:${stopMessage.packageName}`, userSession.userId, {
@@ -773,7 +773,7 @@
               userSession.logger.info(`[websocket.service]: Closing app connection for ${stopMessage.packageName}`);
               appConnection.close(1000, 'App stopped by user');
             }
-            userSession.appConnections.delete(stopMessage.packageName);    
+            userSession.appConnections.delete(stopMessage.packageName);
             // Stop the app using our service method
             await this.stopAppSession(userSession, stopMessage.packageName);
 
@@ -911,14 +911,14 @@
     }
     let userSessionId = '';
     let userSession: UserSession | null = null;
-    
+
     // Register this connection with the health monitor
     healthMonitorService.registerTpaConnection(ws);
 
     ws.on('message', async (data: Buffer | string, isBinary: boolean) => {
       // Update activity timestamp whenever a message is received
       healthMonitorService.updateTpaActivity(ws);
-      
+
       if (isBinary) {
         userSession?.logger.warn('Received unexpected binary message from TPA');
         return;
@@ -1035,7 +1035,7 @@
         });
       }
     });
-    
+
     // Set up ping handler to track connection health
     ws.on('ping', () => {
       // Update activity whenever a ping is received
@@ -1053,21 +1053,21 @@
         const userSessionId = currentAppSession.split('-')[0];
         const packageName = currentAppSession.split('-')[1];
         const userSession = sessionService.getSession(userSessionId);
-        
+
         if (!userSession) {
           logger.error(`[websocket.service]: User session not found for ${currentAppSession}`);
           return;
         }
-        
+
         // Clean up the connection 
         if (userSession.appConnections.has(packageName)) {
           userSession.appConnections.delete(packageName);
           subscriptionService.removeSubscriptions(userSession, packageName);
         }
-        
+
         // Log the disconnection
         userSession.logger.info(`[websocket.service]: TPA session ${currentAppSession} disconnected`);
-        
+
         // Notify the registration service that this session is disconnected
         // but DON'T remove it from registry - we want to enable recovery!
         // Just note that the session is temporarily disconnected
@@ -1116,15 +1116,32 @@
       return;
     }
 
-<<<<<<< HEAD
+    // Get client IP address for system app validation
+    const clientIp = (ws as any)._socket?.remoteAddress || '';
+    userSession.logger.info(`[websocket.service] TPA connection from IP: ${clientIp}`);
+
+    // Validate API key with IP check for system apps
+    const isValidKey = await appService.validateApiKey(
+      initMessage.packageName,
+      initMessage.apiKey,
+      clientIp
+    );
+
+    if (!isValidKey) {
+      userSession.logger.error(`[websocket.service] Invalid API key for package: ${initMessage.packageName}`);
+      ws.close(1008, 'Invalid API key');
+      return;
+    }
+
+
     // Validate the TPA connection using the registration service
     // This checks the API key against registered servers
     const isValidTpa = tpaRegistrationService.handleTpaSessionStart(initMessage);
-    
+
     const isSystemApp = Object.values(systemApps).some(
       app => app.packageName === initMessage.packageName
     );
-    
+
     // Skip validation for system apps but validate all others
     if (!isSystemApp && !isValidTpa) {
       userSession.logger.warn(`[websocket.service] Unregistered TPA attempting to connect: ${initMessage.packageName}`);
@@ -1132,11 +1149,11 @@
       // ws.close(1008, 'Unregistered TPA');
       // return;
     }
-    
+
     // For regular apps, check if they're in the loading apps list or already active
     const isLoading = userSession.loadingApps.has(initMessage.packageName);
     const isActive = userSession.activeAppSessions.includes(initMessage.packageName);
-    
+
     if (!isSystemApp && !isLoading && !isActive) {
       userSession.logger.warn(`[websocket.service] TPA not in loading or active state: ${initMessage.packageName}`);
       // In production, we would reject TPAs that aren't properly initialized
@@ -1146,41 +1163,6 @@
 
     // Store the connection
     userSession.appConnections.set(initMessage.packageName, ws);
-=======
-    // Get client IP address for system app validation
-    const clientIp = (ws as any)._socket?.remoteAddress || '';
-    userSession.logger.info(`[websocket.service] TPA connection from IP: ${clientIp}`);
-    
-    // Validate API key with IP check for system apps
-    const isValidKey = await appService.validateApiKey(
-      initMessage.packageName,
-      initMessage.apiKey,
-      clientIp
-    );
-    
-    if (!isValidKey) {
-      userSession.logger.error(`[websocket.service] Invalid API key for package: ${initMessage.packageName}`);
-      ws.close(1008, 'Invalid API key');
-      return;
-    }
-    
-    // TODO: Why doesn't this not work?
-    // if (!userSession?.loadingApps.includes(initMessage.packageName) || initMessage.packageName !== systemApps.dashboard.packageName) {
-    //   console.error('\n\n[websocket.service.ts]🙅‍♀️TPA session not found\nYou shall not pass! 🧙‍♂️\n:', initMessage.sessionId,
-    //     '\n\nLoading apps:', userSession?.loadingApps, '\n\n'
-    //   );
-    //   // TODO(isaiah): 🔐 Close the connection if the session ID is invalid. important for real TPAs.
-    //   ws.close(1008, 'Invalid session ID');
-    //   return;
-    // }
-
-    // this.pendingTpaSessions.delete(initMessage.appSessionId);
-    // userSession.loadingApps = userSession.loadingApps.filter(
-    //   (packageName) => packageName !== initMessage.packageName
-    // );
-
-    userSession.appConnections.set(initMessage.packageName, ws as WebSocket);
->>>>>>> a27b5565
     setCurrentSessionId(initMessage.sessionId);
 
     // If the app was in loading state, move it to active
