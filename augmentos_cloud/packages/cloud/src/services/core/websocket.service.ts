// augmentos_cloud/packages/cloud/core/websocket.service.ts.

/**
 * @fileoverview WebSocket service that handles both glasses client and TPA connections.
 * This service is responsible for:
 * - Managing WebSocket connection lifecycles
 * - Handling real-time message routing
 * - Managing TPA session states
 * - Coordinating audio streaming and transcription
 * 
 * Typical usage:
 * const wsService = createWebSocketService(sessionService, subscriptionService, 
 *                                        transcriptionService, appService);
 * wsService.setupWebSocketServers(httpServer);
 */


// import { WebSocketServer, WebSocket } from 'ws';
import WebSocket from 'ws';
import { Server } from 'http';
import sessionService, { ExtendedUserSession, SequencedAudioChunk } from './session.service';
import subscriptionService from './subscription.service';
import transcriptionService from '../processing/transcription.service';
import appService from './app.service';
import {
  AppStateChange,
  AuthError,
  CalendarEvent,
  CloudToGlassesMessage,
  CloudToGlassesMessageType,
  CloudToTpaMessage,
  CloudToTpaMessageType,
  ConnectionAck,
  ConnectionError,
  ConnectionInit,
  DataStream,
  DisplayRequest,
  ExtendedStreamType,
  GlassesConnectionState,
  GlassesToCloudMessage,
  GlassesToCloudMessageType,
  LocationUpdate,
  MicrophoneStateChange,
  StartApp,
  StopApp,
  StreamType,
  TpaConnectionAck,
  TpaConnectionError,
  TpaConnectionInit,
  TpaSubscriptionUpdate,
  TpaToCloudMessage,
  UserSession,
  Vad,
  WebhookRequestType
} from '@augmentos/sdk';

import jwt, { JwtPayload } from 'jsonwebtoken';
import { PosthogService } from '../logging/posthog.service';
import { systemApps } from './system-apps';
import { User } from '../../models/user.model';
import { logger } from '@augmentos/utils';
import tpaRegistrationService from './tpa-registration.service';
import healthMonitorService from './health-monitor.service';

export const PUBLIC_HOST_NAME = process.env.PUBLIC_HOST_NAME || "dev.augmentos.cloud";
export let LOCAL_HOST_NAME = process.env.CLOUD_HOST_NAME || process.env.PORTER_APP_NAME ? `${process.env.PORTER_APP_NAME}-cloud.default.svc.cluster.local:80` : "cloud"
export const AUGMENTOS_AUTH_JWT_SECRET = process.env.AUGMENTOS_AUTH_JWT_SECRET || "";

logger.info(`🔥🔥🔥 [websocket.service]: PUBLIC_HOST_NAME: ${PUBLIC_HOST_NAME}`);
logger.info(`🔥🔥🔥 [websocket.service]: LOCAL_HOST_NAME: ${LOCAL_HOST_NAME}`);

const WebSocketServer = WebSocket.Server || WebSocket.WebSocketServer;

// Constants
const TPA_SESSION_TIMEOUT_MS = 5000;  // 30 seconds
const LOG_AUDIO = false;               // Whether to log audio processing details
type MicrophoneStateChangeDebouncer = { timer: ReturnType<typeof setTimeout> | null; lastState: boolean; lastSentState: boolean };

/**
 * ⚡️🕸️🚀 Implementation of the WebSocket service.
 */
export class WebSocketService {
  private glassesWss: WebSocket.Server;
  private tpaWss: WebSocket.Server;
  
  // Global counter for generating sequential audio chunk numbers
  private globalAudioSequence: number = 0;

  constructor() {
    this.glassesWss = new WebSocketServer({ noServer: true });
    this.tpaWss = new WebSocketServer({ noServer: true });
  }
  
  /**
   * Add an audio chunk to the ordered buffer for a session
   * @param userSession User session to add the chunk to
   * @param chunk Audio chunk with sequence information
   */
  private addToAudioBuffer(userSession: ExtendedUserSession, chunk: SequencedAudioChunk): void {
    // Ensure the audio buffer exists
    if (!userSession.audioBuffer) {
      userSession.logger.warn("Audio buffer not initialized, creating one now");
      userSession.audioBuffer = {
        chunks: [],
        lastProcessedSequence: -1,
        processingInProgress: false,
        expectedNextSequence: 0,
        bufferSizeLimit: 100,
        bufferTimeWindowMs: 500,
        bufferProcessingInterval: setInterval(() => 
          this.processAudioBuffer(userSession), 100)
      };
    }
    
    // Update expected next sequence
    userSession.audioBuffer.expectedNextSequence = 
      Math.max(userSession.audioBuffer.expectedNextSequence, chunk.sequenceNumber + 1);
    
    // Insert chunk in correct position to maintain sorted order
    const index = userSession.audioBuffer.chunks.findIndex(
      c => c.sequenceNumber > chunk.sequenceNumber
    );
    
    if (index === -1) {
      userSession.audioBuffer.chunks.push(chunk);
    } else {
      userSession.audioBuffer.chunks.splice(index, 0, chunk);
    }
    
    // Enforce buffer size limit
    if (userSession.audioBuffer.chunks.length > userSession.audioBuffer.bufferSizeLimit) {
      const droppedCount = userSession.audioBuffer.chunks.length - userSession.audioBuffer.bufferSizeLimit;
      
      // Remove oldest chunks beyond the limit
      userSession.audioBuffer.chunks = userSession.audioBuffer.chunks.slice(
        userSession.audioBuffer.chunks.length - userSession.audioBuffer.bufferSizeLimit
      );
      
      userSession.logger.warn(
        `Audio buffer exceeded limit. Dropped ${droppedCount} oldest chunks. Buffer now has ${userSession.audioBuffer.chunks.length} chunks.`
      );
    }
  }
  
  /**
   * Process audio chunks in sequence from the buffer
   * @param userSession User session whose audio buffer to process
   */
  private async processAudioBuffer(userSession: ExtendedUserSession): Promise<void> {
    // Skip if no buffer, no chunks, or already processing
    if (!userSession.audioBuffer || 
        userSession.audioBuffer.chunks.length === 0 ||
        userSession.audioBuffer.processingInProgress) {
      return;
    }
    
    // Set processing flag to prevent concurrent processing
    userSession.audioBuffer.processingInProgress = true;
    
    try {
      const now = Date.now();
      const chunks = userSession.audioBuffer.chunks;
      
      // Only proceed if we have chunks to process
      if (chunks.length > 0) {
        const oldestChunkTime = chunks[0].receivedAt;
        const bufferTimeElapsed = now - oldestChunkTime > userSession.audioBuffer.bufferTimeWindowMs;
        
        // Only process if we have accumulated enough time or have enough chunks
        if (bufferTimeElapsed || chunks.length >= 5) {
          // Sort by sequence number (should already be mostly sorted)
          chunks.sort((a, b) => a.sequenceNumber - b.sequenceNumber);
          
          // Process chunks in sequence until we find a gap or reach the end
          while (chunks.length > 0) {
            const nextChunk = chunks[0];
            
            // Check if this is the next expected chunk or we've waited long enough
            const isNextInSequence = nextChunk.sequenceNumber === 
              userSession.audioBuffer.lastProcessedSequence + 1;
            const hasWaitedLongEnough = now - nextChunk.receivedAt > 
              userSession.audioBuffer.bufferTimeWindowMs;
            
            if (isNextInSequence || hasWaitedLongEnough) {
              // Remove from buffer
              chunks.shift();
              
              // Process the chunk with sequence number
              const processedData = await sessionService.handleAudioData(
                userSession, 
                nextChunk.data, 
                nextChunk.isLC3,
                nextChunk.sequenceNumber  // Pass sequence to track continuity
              );
              
              // Update last processed sequence
              userSession.audioBuffer.lastProcessedSequence = nextChunk.sequenceNumber;
              
              // If we have processed audio data, broadcast it to TPAs
              if (processedData) {
                this.broadcastToTpaAudio(userSession, processedData);
              }
            } else {
              // Wait for the next chunk in sequence
              if (LOG_AUDIO) {
                userSession.logger.debug(
                  `Waiting for audio chunk ${userSession.audioBuffer.lastProcessedSequence + 1}, ` +
                  `but next available is ${nextChunk.sequenceNumber}`
                );
              }
              break;
            }
          }
          
          // Log buffer status if chunks remain
          if (chunks.length > 0 && LOG_AUDIO) {
            userSession.logger.debug(
              `Audio buffer has ${chunks.length} chunks remaining after processing.`
            );
          }
        }
      }
    } catch (error) {
      userSession.logger.error('Error processing audio buffer:', error);
    } finally {
      // Clear processing flag
      userSession.audioBuffer.processingInProgress = false;
    }
  }

  /**
   * 🚀⚡️ Initializes WebSocket servers and sets up connection handling.
   * @param server - HTTP/HTTPS server instance to attach WebSocket servers to
   */
  setupWebSocketServers(server: Server): void {
    this.initializeWebSocketServers();
    this.setupUpgradeHandler(server);
  }

  private microphoneStateChangeDebouncers = new Map<string, MicrophoneStateChangeDebouncer>();

  /**
   * Sends a debounced microphone state change message.
   * The first call sends the message immediately.
   * Subsequent calls are debounced and only the final state is sent if it differs
   * from the last sent state. After the delay, the debouncer is removed.
   *
   * @param ws - WebSocket connection to send the update on
   * @param userSession - The current user session
   * @param isEnabled - Desired microphone enabled state
   * @param delay - Debounce delay in milliseconds (default: 1000ms)
   */
  private sendDebouncedMicrophoneStateChange(
    ws: WebSocket,
    userSession: UserSession,
    isEnabled: boolean,
    delay = 1000
  ): void {
    const sessionId = userSession.sessionId;
    let debouncer = this.microphoneStateChangeDebouncers.get(sessionId);

    if (!debouncer) {
      // First call: send immediately.
      const message: MicrophoneStateChange = {
        type: CloudToGlassesMessageType.MICROPHONE_STATE_CHANGE,
        sessionId: userSession.sessionId,
        userSession: {
          sessionId: userSession.sessionId,
          userId: userSession.userId,
          startTime: userSession.startTime,
          activeAppSessions: userSession.activeAppSessions,
          loadingApps: userSession.loadingApps,
          isTranscribing: userSession.isTranscribing,
        },
        isMicrophoneEnabled: isEnabled,
        timestamp: new Date(),
      };
      ws.send(JSON.stringify(message));

      // Create a debouncer inline to track subsequent calls.
      debouncer = {
        timer: null,
        lastState: isEnabled,
        lastSentState: isEnabled,
      };
      this.microphoneStateChangeDebouncers.set(sessionId, debouncer);
    } else {
      // For subsequent calls, update the desired state.
      debouncer.lastState = isEnabled;
      if (debouncer.timer) {
        clearTimeout(debouncer.timer);
      }
    }

    // Set or reset the debounce timer.
    debouncer.timer = setTimeout(() => {
      // Only send if the final state differs from the last sent state.
      if (debouncer!.lastState !== debouncer!.lastSentState) {
        userSession.logger.info('[websocket.service]: Sending microphone state change message');
        const message: MicrophoneStateChange = {
          type: CloudToGlassesMessageType.MICROPHONE_STATE_CHANGE,
          sessionId: userSession.sessionId,
          userSession: {
            sessionId: userSession.sessionId,
            userId: userSession.userId,
            startTime: userSession.startTime,
            activeAppSessions: userSession.activeAppSessions,
            loadingApps: userSession.loadingApps,
            isTranscribing: userSession.isTranscribing,
          },
          isMicrophoneEnabled: debouncer!.lastState,
          timestamp: new Date(),
        };
        ws.send(JSON.stringify(message));
        debouncer!.lastSentState = debouncer!.lastState;
      }

      if (debouncer!.lastSentState) {
        transcriptionService.startTranscription(userSession);
      } else {
        transcriptionService.stopTranscription(userSession);
      }

      // Cleanup: remove the debouncer after processing.
      this.microphoneStateChangeDebouncers.delete(sessionId);
    }, delay);
  }

  /**
    * 📊 Generates the current app status for a user session
    * @param userSession - User session to generate status for
    * @returns Promise resolving to App State Change object ready to be sent to glasses or API
    */
  async generateAppStateStatus(userSession: UserSession): Promise<AppStateChange> {
    // Get the list of active apps
    const activeAppPackageNames = Array.from(new Set(userSession.activeAppSessions));

    // Create a map of active apps and what stream types they are subscribed to
    const appSubscriptions = new Map<string, ExtendedStreamType[]>(); // packageName -> streamTypes
    const whatToStream: Set<ExtendedStreamType> = new Set(); // packageName -> streamTypes

    for (const packageName of activeAppPackageNames) {
      const subscriptions = subscriptionService.getAppSubscriptions(userSession.sessionId, packageName);
      appSubscriptions.set(packageName, subscriptions);
      for (const subscription of subscriptions) {
        whatToStream.add(subscription);
      }
    }

    // Dashboard subscriptions
    const dashboardSubscriptions = subscriptionService.getAppSubscriptions(
      userSession.sessionId,
      systemApps.dashboard.packageName
    );
    appSubscriptions.set(systemApps.dashboard.packageName, dashboardSubscriptions);
    for (const subscription of dashboardSubscriptions) {
      whatToStream.add(subscription);
    }

    const userSessionData = {
      sessionId: userSession.sessionId,
      userId: userSession.userId,
      startTime: userSession.startTime,
      installedApps: await appService.getAllApps(userSession.userId),
      appSubscriptions: Object.fromEntries(appSubscriptions),
      activeAppPackageNames,
      whatToStream: Array.from(new Set(whatToStream)),
    };

    const appStateChange: AppStateChange = {
      type: CloudToGlassesMessageType.APP_STATE_CHANGE,
      sessionId: userSession.sessionId,
      userSession: userSessionData,
      timestamp: new Date()
    };

    return appStateChange;
  }

  /**
   * 🚀🪝 Initiates a new TPA session and triggers the TPA's webhook.
   * @param userSession - userSession object for the user initiating the TPA session
   * @param packageName - TPA identifier
   * @returns Promise resolving to the TPA session ID
   * @throws Error if app not found or webhook fails
   */
  async startAppSession(userSession: UserSession, packageName: string): Promise<string> {
    // check if it's already loading or running, if so return the session id.
    if (userSession.loadingApps.has(packageName) || userSession.activeAppSessions.includes(packageName)) {
      userSession.logger.info(`[websocket.service]: 🚀🚀🚀 App ${packageName} already loading or running\n `);
      return userSession.sessionId + '-' + packageName;
    }

    const app = await appService.getApp(packageName);
    if (!app) {
      userSession.logger.error(`[websocket.service]: 🚀🚀🚀 App ${packageName} not found\n `);
      throw new Error(`App ${packageName} not found`);
    }

    userSession.logger.info(`[websocket.service]: ⚡️ Loading app ${packageName} for user ${userSession.userId}\n`);

    // Store pending session.
    userSession.loadingApps.add(packageName);
    userSession.logger.debug(`[websocket.service]: Current Loading Apps:`, userSession.loadingApps);

    try {
      // Trigger TPA webhook
      userSession.logger.info("[websocket.service]: ⚡️Triggering webhook for app⚡️: ", app.publicUrl);

      // Set up the websocket URL for the TPA connection
      let augmentOSWebsocketUrl = '';

      // Determine the appropriate WebSocket URL based on the environment and app type
      if (app.isSystemApp) {
        // For system apps in container environments, use internal service name
        if (process.env.CONTAINER_ENVIRONMENT === 'true' ||
          process.env.CLOUD_HOST_NAME === 'cloud' ||
          process.env.PORTER_APP_NAME) {

          // Porter environment (Kubernetes)
          if (process.env.PORTER_APP_NAME) {
            augmentOSWebsocketUrl = `ws://${process.env.PORTER_APP_NAME}-cloud.default.svc.cluster.local:80/tpa-ws`;
            userSession.logger.info(`Using Porter internal URL for system app ${packageName}`);
          } else {
            // Docker Compose environment
            augmentOSWebsocketUrl = 'ws://cloud/tpa-ws';
            userSession.logger.info(`Using Docker internal URL for system app ${packageName}`);
          }
        } else {
          // Local development for system apps
          augmentOSWebsocketUrl = 'ws://localhost:8002/tpa-ws';
          userSession.logger.info(`Using local URL for system app ${packageName}`);
        }
      } else {
        // For non-system apps, use the public host
        augmentOSWebsocketUrl = `wss://${PUBLIC_HOST_NAME}/tpa-ws`;
        userSession.logger.info(`Using public URL for app ${packageName}`);
      }
<<<<<<< HEAD
      userSession.logger.info(`🔥🔥🔥 [websocket.service]: Server Websocket URL: ${augmentOSWebsocketUrl}`);
      // Construct the webhook URL from the app's public URL
      const webhookURL = `${app.publicUrl}/webhook`;
      userSession.logger.info(`🔥🔥🔥 [websocket.service]: Start Session webhook URL: ${webhookURL}`);
      await appService.triggerWebhook(webhookURL, {
        // type: 'session_request',
=======

      userSession.logger.info(`🔥🔥🔥 [websocket.service]: Server WebSocket URL: ${augmentOSWebsocketUrl}`);
      userSession.logger.info(`🔥🔥🔥 [websocket.service]: Start Session webhook URL: ${app.webhookURL}`);
      await appService.triggerWebhook(app.webhookURL, {
>>>>>>> beb9b62a
        type: WebhookRequestType.SESSION_REQUEST,
        sessionId: userSession.sessionId + '-' + packageName,
        userId: userSession.userId,
        timestamp: new Date().toISOString(),
        augmentOSWebsocketUrl,
      });

      // Trigger boot screen.
      userSession.displayManager.handleAppStart(app.packageName, userSession);

      // Set timeout to clean up pending session
      setTimeout(() => {
        if (userSession.loadingApps.has(packageName)) {
          userSession.loadingApps.delete(packageName);
          userSession.logger.info(`[websocket.service]: 👴🏻 TPA ${packageName} expired without connection`);

          // Clean up boot screen.
          userSession.displayManager.handleAppStop(app.packageName, userSession);
        }
      }, TPA_SESSION_TIMEOUT_MS);

      // Add the app to active sessions after successfully starting it
      if (!userSession.activeAppSessions.includes(packageName)) {
        userSession.activeAppSessions.push(packageName);
      }

      // Remove from loading apps after successfully starting
      userSession.loadingApps.delete(packageName);
      userSession.logger.info(`[websocket.service]: Successfully started app ${packageName}`);

      // Update database
      try {
        const user = await User.findByEmail(userSession.userId);
        if (user) {
          await user.addRunningApp(packageName);
        }
      } catch (error) {
        userSession.logger.error(`Error updating user's running apps:`, error);
      }

      // Check if we need to update microphone state for media subscriptions
      if (userSession.websocket) {
        const mediaSubscriptions = subscriptionService.hasMediaSubscriptions(userSession.sessionId);
        if (mediaSubscriptions) {
          userSession.logger.info('Media subscriptions detected after starting app, updating microphone state');
          this.sendDebouncedMicrophoneStateChange(userSession.websocket, userSession, true);
        }
      }

      return userSession.sessionId + '-' + packageName;
    } catch (error) {
      userSession.logger.error(`[websocket.service]: Error starting app ${packageName}:`, error);
      userSession.loadingApps.delete(packageName);
      throw error;
    }
  }

  /**
  * 🛑 Stops an app session and handles cleanup.
  * @param userSession - userSession object for the user stopping the app
  * @param packageName - Package name of the app to stop
  * @returns Promise resolving to boolean indicating success
  * @throws Error if app not found or stop fails
  */
  async stopAppSession(userSession: UserSession, packageName: string): Promise<boolean> {
    userSession.logger.info(`\n[websocket.service]\n🛑 Stopping app ${packageName} for user ${userSession.userId}\n`);

    const app = await appService.getApp(packageName);
    if (!app) {
      userSession.logger.error(`\n[websocket.service]\n🛑 App ${packageName} not found\n `);
      throw new Error(`App ${packageName} not found`);
    }

    try {
      // Remove subscriptions
      subscriptionService.removeSubscriptions(userSession, packageName);

      // Remove app from active list
      userSession.activeAppSessions = userSession.activeAppSessions.filter(
        (appName) => appName !== packageName
      );

      // Optional: Trigger stop webhook if needed
      // Uncomment this if you want to implement stop webhook calls
      /*
      try {
        const tpaSessionId = `${userSession.sessionId}-${packageName}`;
        await this.appService.triggerStopWebhook(
          app.publicUrl,
          {
            type: 'stop_request',
            sessionId: tpaSessionId,
            userId: userSession.userId,
            reason: 'user_disabled',
            timestamp: new Date().toISOString()
          }
        );
      } catch (error) {
        userSession.logger.error(`Error calling stop webhook for ${packageName}:`, error);
        // Continue with cleanup even if webhook fails
      }
      */

      // Update user's running apps in database
      try {
        const user = await User.findByEmail(userSession.userId);
        if (user) {
          await user.removeRunningApp(packageName);
        }
      } catch (error) {
        userSession.logger.error(`Error updating user's running apps:`, error);
      }

      // Update the display
      userSession.displayManager.handleAppStop(packageName, userSession);

      // Check if we need to update microphone state based on remaining apps
      if (userSession.websocket) {
        const mediaSubscriptions = subscriptionService.hasMediaSubscriptions(userSession.sessionId);
        if (!mediaSubscriptions) {
          userSession.logger.info('No media subscriptions after stopping app, updating microphone state');
          this.sendDebouncedMicrophoneStateChange(userSession.websocket, userSession, false);
        }
      }

      userSession.logger.info(`Successfully stopped app ${packageName}`);
      return true;
    } catch (error) {
      userSession.logger.error(`Error stopping app ${packageName}:`, error);
      // Ensure app is removed from active sessions even if an error occurs
      userSession.activeAppSessions = userSession.activeAppSessions.filter(
        (appName) => appName !== packageName
      );
      throw error;
    }
  }

  /**
   * 🗣️📣 Broadcasts data to all TPAs subscribed to a specific stream type.
   * @param userSessionId - ID of the user's glasses session
   * @param streamType - Type of data stream
   * @param data - Data to broadcast
   */
  broadcastToTpa(userSessionId: string, streamType: StreamType, data: CloudToTpaMessage): void {
    const userSession = sessionService.getSession(userSessionId);
    if (!userSession) {
      logger.error(`[websocket.service]: User session not found for ${userSessionId}`);
      return;
    }

    // If the stream is transcription or translation and data has language info,
    // construct an effective subscription string.
    let effectiveSubscription: ExtendedStreamType = streamType;
    // For translation, you might also include target language if available.
    if (streamType === StreamType.TRANSLATION) {
      effectiveSubscription = `${streamType}:${(data as any).transcribeLanguage}-to-${(data as any).translateLanguage}`;
    } else if (streamType === StreamType.TRANSCRIPTION && !(data as any).transcribeLanguage) {
      effectiveSubscription = `${streamType}:en-US`;
    } else if (streamType === StreamType.TRANSCRIPTION) {
      effectiveSubscription = `${streamType}:${(data as any).transcribeLanguage}`;
    }

    const subscribedApps = subscriptionService.getSubscribedApps(userSession, effectiveSubscription);

    subscribedApps.forEach(packageName => {
      const tpaSessionId = `${userSession.sessionId}-${packageName}`;
      const websocket = userSession.appConnections.get(packageName);
      if (websocket && websocket.readyState === 1) {
        // CloudDataStreamMessage
        const dataStream: DataStream = {
          type: CloudToTpaMessageType.DATA_STREAM,
          sessionId: tpaSessionId,
          streamType, // Base type remains the same in the message.
          data,      // The data now may contain language info.
          timestamp: new Date()
        };

        websocket.send(JSON.stringify(dataStream));
      } else {
        userSession.logger.error(`[websocket.service]: TPA ${packageName} not connected`);
      }
    });
  }

  broadcastToTpaAudio(userSession: UserSession, arrayBuffer: ArrayBufferLike): void {
    const subscribedApps = subscriptionService.getSubscribedApps(userSession, StreamType.AUDIO_CHUNK);

    for (const packageName of subscribedApps) {
      const websocket = userSession.appConnections.get(packageName);

      if (websocket && websocket.readyState === 1) {
        websocket.send(arrayBuffer);
      } else {
        userSession.logger.error(`[websocket.service]: TPA ${packageName} not connected`);
      }
    }
  }
  /**
   * ⚡️⚡️ Initializes the WebSocket servers for both glasses and TPAs.
   * @private
   */
  private initializeWebSocketServers(): void {
    this.glassesWss.on('connection', this.handleGlassesConnection.bind(this));
    this.tpaWss.on('connection', this.handleTpaConnection.bind(this));
  }

  /**
   * 🗿 Sets up the upgrade handler for WebSocket connections.
   * @param server - HTTP/HTTPS server instance
   * @private
   */
  private setupUpgradeHandler(server: Server): void {
    server.on('upgrade', (request, socket, head) => {
      const { url } = request;

      if (url === '/glasses-ws') {
        this.glassesWss.handleUpgrade(request, socket, head, (ws: WebSocket) => {
          this.glassesWss.emit('connection', ws, request);
        });
      } else if (url === '/tpa-ws') {
        this.tpaWss.handleUpgrade(request, socket, head, (ws: WebSocket) => {
          this.tpaWss.emit('connection', ws, request);
        });
      } else {
        socket.destroy();
      }
    });
  }

  /**
   * 🥳🤓 Handles new glasses client connections.
   * @param ws - WebSocket connection
   * @private
   */
  private async handleGlassesConnection(ws: WebSocket): Promise<void> {
    logger.info('[websocket.service]: New glasses client attempting to connect...');
    const startTimestamp = new Date();

    // Register this connection with the health monitor
    healthMonitorService.registerGlassesConnection(ws);

    const userSession = await sessionService.createSession(ws);
    
    // Set up the audio buffer processing interval
    if (userSession.audioBuffer) {
      // Clear any existing interval first
      if (userSession.audioBuffer.bufferProcessingInterval) {
        clearInterval(userSession.audioBuffer.bufferProcessingInterval);
      }
      
      // Create new interval that calls our processAudioBuffer method
      userSession.audioBuffer.bufferProcessingInterval = setInterval(() => {
        this.processAudioBuffer(userSession);
      }, 100); // Process every 100ms
      
      userSession.logger.info(`✅ Audio buffer processing interval set up for session ${userSession.sessionId}`);
    }
    ws.on('message', async (message: Buffer | string, isBinary: boolean) => {
      try {
        // Handle binary messages (typically audio)
        if (Buffer.isBuffer(message) && isBinary) {
          const _buffer = message as Buffer;
          // Convert Node.js Buffer to ArrayBuffer
          const arrayBuf: ArrayBufferLike = _buffer.buffer.slice(
            _buffer.byteOffset,
            _buffer.byteOffset + _buffer.byteLength
          );
          
          // Generate a sequence number
          const sequenceNumber = this.globalAudioSequence++;
          const now = Date.now();
          
          // Create a sequenced audio chunk
          const chunk: SequencedAudioChunk = {
            sequenceNumber,
            timestamp: now,
            data: arrayBuf,
            isLC3: true, // Assuming LC3 based on global IS_LC3 setting
            receivedAt: now
          };
          
          // Add to the ordered buffer
          this.addToAudioBuffer(userSession, chunk);
          
          // Trigger buffer processing
          // Processing will happen asynchronously via the interval,
          // but we can also trigger it immediately for responsive feedback
          this.processAudioBuffer(userSession);
          
          return;
        }

        // Update the last activity timestamp for this connection
        healthMonitorService.updateGlassesActivity(ws);
        console.log("🔥🔥🔥: Received message from glasses:", message);

        // Handle JSON messages
        const parsedMessage = JSON.parse(message.toString()) as GlassesToCloudMessage;
        await this.handleGlassesMessage(userSession, ws, parsedMessage);
      } catch (error) {
        userSession.logger.error(`[websocket.service]: Error handling glasses message:`, error);
        this.sendError(ws, {
          type: CloudToGlassesMessageType.CONNECTION_ERROR,
          message: 'Error processing message'
        });
      }
    });

    // Set up ping handler to track connection health
    ws.on('ping', () => {
      // Update activity whenever a ping is received
      healthMonitorService.updateGlassesActivity(ws);
      // Send pong response
      try {
        ws.pong();
      } catch (error) {
        userSession.logger.error('[websocket.service]: Error sending pong:', error);
      }
    });

    const RECONNECT_GRACE_PERIOD_MS = 1000 * 60 * 5; // 5 minutes
    ws.on('close', () => {
      userSession.logger.info(`[websocket.service]: Glasses WebSocket disconnected: ${userSession.sessionId}`);
      // Mark the session as disconnected but do not remove it immediately
      sessionService.markSessionDisconnected(userSession);

      // Set a timeout to eventually clean up the session if not reconnected
      setTimeout(() => {
        if (sessionService.isItTimeToKillTheSession(userSession.sessionId)) {
          sessionService.endSession(userSession.sessionId);
        }
      }, RECONNECT_GRACE_PERIOD_MS);

      // Track disconnection event in posthog
      const endTimestamp = new Date();
      const connectionDuration = endTimestamp.getTime() - startTimestamp.getTime();
      PosthogService.trackEvent('disconnected', userSession.userId, {
        userId: userSession.userId,
        sessionId: userSession.sessionId,
        timestamp: new Date().toISOString(),
        duration: connectionDuration
      });
    });

    ws.on('error', (error) => {
      userSession.logger.error(`[websocket.service]: Glasses WebSocket error:`, error);
      sessionService.endSession(userSession.sessionId);
      ws.close();
    });
  }

  /**
   * 🤓 Handles messages from glasses clients.
   * @param userSession - User Session identifier
   * @param ws - WebSocket connection
   * @param message - Parsed message from client
   * @private
   */
  private async handleGlassesMessage(
    userSession: UserSession,
    ws: WebSocket,
    message: GlassesToCloudMessage
  ): Promise<void> {
    try {
      // Track the incoming message event
      PosthogService.trackEvent(message.type, userSession.userId, {
        sessionId: userSession.sessionId,
        eventType: message.type,
        timestamp: new Date().toISOString()
      });

      switch (message.type) {
        // 'connection_init'
        case GlassesToCloudMessageType.CONNECTION_INIT: {
          const initMessage = message as ConnectionInit;
          const coreToken = initMessage.coreToken || "";
          let userId = '';

          // Verify the core token, and extract the user ID.
          try {
            const userData = jwt.verify(coreToken, AUGMENTOS_AUTH_JWT_SECRET);
            userId = (userData as JwtPayload).email;
            if (!userId) {
              throw new Error('User ID is required');
            }
          }
          catch (error) {
            userSession.logger.error(`[websocket.service] Error verifying core token:`, error);
            const errorMessage: AuthError = {
              type: CloudToGlassesMessageType.AUTH_ERROR,
              message: 'User not authenticated',
              timestamp: new Date()
            };
            ws.send(JSON.stringify(errorMessage));
            return;
          }

          // let userId = 'loriamistadi75@gmail.com';
          userSession.logger.info(`[websocket.service] Glasses client connected: ${userId}`);

          // See if this user has an existing session and reconnect if so.
          try {
            sessionService.handleReconnectUserSession(userSession, userId);
          }
          catch (error) {
            userSession.logger.error(`[websocket.service]: Error reconnecting user session starting new session:`, error);
          }

          // Start all the apps that the user has running.
          try {
            const user = await User.findOrCreateUser(userSession.userId);
            userSession.logger.debug(`[websocket.service]: Trying to start ${user.runningApps.length} apps\n[${userSession.userId}]: [${user.runningApps.join(", ")}]`);
            for (const packageName of user.runningApps) {
              try {
                await this.startAppSession(userSession, packageName);
                userSession.activeAppSessions.push(packageName);
                userSession.logger.info(`[websocket.service]: ✅ Starting app ${packageName}`);
              }
              catch (error) {
                userSession.logger.error(`[websocket.service]: Error starting user apps:`, error);
                // Remove the app from the user's running apps if it fails to start. and save the user.
                try {
                  await user.removeRunningApp(packageName);
                  userSession.logger.info(`[websocket.service]: Removed app ${packageName} from user running apps because it failed to start`);
                }
                catch (error) {
                  userSession.logger.error(`[websocket.service]: Error Removing app ${packageName} from user running apps:`, error);
                }
              }
            }

            // Start the dashboard app, but let's not add to the user's running apps since it's a system app.
            // honestly there should be no annyomous users so if it's an anonymous user we should just not start the dashboard
            if (userSession.userId !== 'anonymous') {
              await this.startAppSession(userSession, systemApps.dashboard.packageName);
              userSession.logger.info(`[websocket.service]: 🗿🗿✅🗿🗿 Starting app ${systemApps.dashboard.packageName}`);
            }
          }
          catch (error) {
            userSession.logger.error(`[websocket.service] Error starting user apps:`, error);
          }

          // Start transcription
          transcriptionService.startTranscription(userSession);

          // const ackMessage: CloudConnectionAckMessage = {
          const ackMessage: ConnectionAck = {
            type: CloudToGlassesMessageType.CONNECTION_ACK,
            sessionId: userSession.sessionId,
            userSession: await sessionService.transformUserSessionForClient(userSession),
            timestamp: new Date()
          };
          ws.send(JSON.stringify(ackMessage));
          userSession.logger.info(`[websocket.service]\nSENDING connection_ack to ${userId}`);

          // Track connection event.
          PosthogService.trackEvent('connected', userSession.userId, {
            sessionId: userSession.sessionId,
            timestamp: new Date().toISOString()
          });
          break;
        }

        case 'start_app': {
          const startMessage = message as StartApp;
          userSession.logger.info(`🚀🚀🚀[START_APP]: Starting app ${startMessage.packageName}`);

          try {
            // Start the app using our service method
            await this.startAppSession(userSession, startMessage.packageName);

            // Generate and send app state to the glasses
            const appStateChange = await this.generateAppStateStatus(userSession);
            ws.send(JSON.stringify(appStateChange));

            // Track event
            PosthogService.trackEvent(`start_app:${startMessage.packageName}`, userSession.userId, {
              sessionId: userSession.sessionId,
              eventType: message.type,
              timestamp: new Date().toISOString()
            });
          } catch (error) {
            userSession.logger.error(`Error starting app ${startMessage.packageName}:`, error);
          }
          break;
        }

        case 'stop_app': {
          const stopMessage = message as StopApp;
          userSession.logger.info(`Stopping app ${stopMessage.packageName}`);

          try {
            // Track event before stopping
            PosthogService.trackEvent(`stop_app:${stopMessage.packageName}`, userSession.userId, {
              sessionId: userSession.sessionId,
              eventType: message.type,
              timestamp: new Date().toISOString()
            });

            const appConnection = userSession.appConnections.get(stopMessage.packageName);
            // console.log("fds", userSession.appConnections);
            if (appConnection && appConnection.readyState === WebSocket.OPEN) {
              userSession.logger.info(`[websocket.service]: Closing app connection for ${stopMessage.packageName}`);
              appConnection.close(1000, 'App stopped by user');
            }
            userSession.appConnections.delete(stopMessage.packageName);
            // Stop the app using our service method
            await this.stopAppSession(userSession, stopMessage.packageName);

            // Generate and send updated app state to the glasses
            const appStateChange = await this.generateAppStateStatus(userSession);
            ws.send(JSON.stringify(appStateChange));
          } catch (error) {
            userSession.logger.error(`Error stopping app ${stopMessage.packageName}:`, error);
            // Ensure app is removed from active sessions even if an error occurs
            userSession.activeAppSessions = userSession.activeAppSessions.filter(
              (packageName) => packageName !== stopMessage.packageName
            );
          }
          break;
        }

        case GlassesToCloudMessageType.GLASSES_CONNECTION_STATE: {
          const glassesConnectionStateMessage = message as GlassesConnectionState;

          userSession.logger.info('Glasses connection state:', glassesConnectionStateMessage);

          if (glassesConnectionStateMessage.status === 'CONNECTED') {
            const mediaSubscriptions = subscriptionService.hasMediaSubscriptions(userSession.sessionId);
            userSession.logger.info('Init Media subscriptions:', mediaSubscriptions);
            this.sendDebouncedMicrophoneStateChange(ws, userSession, mediaSubscriptions);
          }

          // Track the connection state event
          PosthogService.trackEvent(GlassesToCloudMessageType.GLASSES_CONNECTION_STATE, userSession.userId, {
            sessionId: userSession.sessionId,
            eventType: message.type,
            timestamp: new Date().toISOString(),
            connectionState: glassesConnectionStateMessage,
          });

          // Track modelName. if status is connected.
          if (glassesConnectionStateMessage.status === 'CONNECTED') {
            PosthogService.trackEvent("modelName", userSession.userId, {
              sessionId: userSession.sessionId,
              eventType: message.type,
              timestamp: new Date().toISOString(),
              modelName: glassesConnectionStateMessage.modelName,
            });
          }
          break;
        }

        case GlassesToCloudMessageType.VAD: {
          const vadMessage = message as Vad;
          const isSpeaking = vadMessage.status === true || vadMessage.status === 'true';

          try {
            if (isSpeaking) {
              userSession.logger.info('🎙️ VAD detected speech - starting transcription');
              userSession.isTranscribing = true;
              transcriptionService.startTranscription(userSession);
            } else {
              userSession.logger.info('🤫 VAD detected silence - stopping transcription');
              userSession.isTranscribing = false;
              transcriptionService.stopTranscription(userSession);
            }
          } catch (error) {
            userSession.logger.error('❌ Error handling VAD state change:', error);
            userSession.isTranscribing = false;
            transcriptionService.stopTranscription(userSession);
          }
          this.broadcastToTpa(userSession.sessionId, message.type as any, message as any);
          break;
        }

        // Cache location for dashboard.
        case GlassesToCloudMessageType.LOCATION_UPDATE: {
          const locationUpdate = message as LocationUpdate;
          try {
            const user = await User.findByEmail(userSession.userId);
            if (user) {
              await user.setLocation(locationUpdate);
            }
          }
          catch (error) {
            userSession.logger.error(`[websocket.service]: Error updating user location:`, error);
          }
          this.broadcastToTpa(userSession.sessionId, message.type as any, message as any);
          console.warn(`[Session ${userSession.sessionId}] Catching and Sending message type:`, message.type);
          // userSession.location = locationUpdate.location;
          break;
        }

        case GlassesToCloudMessageType.CALENDAR_EVENT: {
          const calendarEvent = message as CalendarEvent;
          userSession.logger.info('Calendar event:', calendarEvent);

          this.broadcastToTpa(userSession.sessionId, message.type as any, message);
          break;
        }

        // All other message types are broadcast to TPAs.
        default: {
          userSession.logger.info(`[Session ${userSession.sessionId}] Catching and Sending message type:`, message.type);
          // check if it's a type of Client to TPA message.
          this.broadcastToTpa(userSession.sessionId, message.type as any, message as any);
        }
      }
    } catch (error) {
      userSession.logger.error(`[Session ${userSession.sessionId}] Error handling message:`, error);
      // Optionally send error to client
      // const errorMessage: CloudConnectionErrorMessage = {
      const errorMessage: ConnectionError = {
        type: CloudToGlassesMessageType.CONNECTION_ERROR,
        message: error instanceof Error ? error.message : 'Error processing message',
        timestamp: new Date()
      };

      PosthogService.trackEvent("error-handleGlassesMessage", userSession.userId, {
        sessionId: userSession.sessionId,
        eventType: message.type,
        timestamp: new Date().toISOString(),
        error: error,
        // message: message, // May contain sensitive data so let's not log it. just the event name cause i'm ethical like that 😇
      });
      ws.send(JSON.stringify(errorMessage));
    }
  }

  /**
   * 🥳 Handles new TPA connections.
   * @param ws - WebSocket connection
   * @private
   */
  private handleTpaConnection(ws: WebSocket): void {
    logger.info('New TPA attempting to connect...');
    let currentAppSession: string | null = null;
    const setCurrentSessionId = (appSessionId: string) => {
      currentAppSession = appSessionId;
    }
    let userSessionId = '';
    let userSession: UserSession | null = null;

    // Register this connection with the health monitor
    healthMonitorService.registerTpaConnection(ws);

    ws.on('message', async (data: Buffer | string, isBinary: boolean) => {
      // Update activity timestamp whenever a message is received
      healthMonitorService.updateTpaActivity(ws);

      if (isBinary) {
        userSession?.logger.warn('Received unexpected binary message from TPA');
        return;
      }

      try {
        const message = JSON.parse(data.toString()) as TpaToCloudMessage;
        if (message.sessionId) {
          userSessionId = message.sessionId.split('-')[0];
          userSession = sessionService.getSession(userSessionId);
        }

        // Handle TPA messages here.
        try {
          switch (message.type) {
            case 'tpa_connection_init': {
              const initMessage = message as TpaConnectionInit;
              await this.handleTpaInit(ws, initMessage, setCurrentSessionId);
              break;
            }

            case 'subscription_update': {
              if (!userSession || !userSessionId) {
                logger.error(`[websocket.service]: User session not found for ${userSessionId}`);
                ws.close(1008, 'No active session');
                return;
              }

              const subMessage = message as TpaSubscriptionUpdate;

              // Get the minimal language subscriptions before update
              const previousLanguageSubscriptions = subscriptionService.getMinimalLanguageSubscriptions(userSessionId);

              // Update subscriptions
              subscriptionService.updateSubscriptions(
                userSessionId,
                message.packageName,
                userSession.userId,
                subMessage.subscriptions
              );

              // Get the new minimal language subscriptions after update
              const newLanguageSubscriptions = subscriptionService.getMinimalLanguageSubscriptions(userSessionId);

              // Check if language subscriptions have changed
              const languageSubscriptionsChanged =
                previousLanguageSubscriptions.length !== newLanguageSubscriptions.length ||
                !previousLanguageSubscriptions.every(sub => newLanguageSubscriptions.includes(sub));

              if (languageSubscriptionsChanged) {
                userSession.logger.info(
                  `🎤 Language subscriptions changed. Updating transcription streams.`,
                  `🎤 Previous: `, previousLanguageSubscriptions,
                  `🎤 New: `, newLanguageSubscriptions
                );
                // Update transcription streams with new language subscriptions
                transcriptionService.updateTranscriptionStreams(
                  userSession as any, // Cast to ExtendedUserSession
                  newLanguageSubscriptions
                );

                // Check if we need to update microphone state based on media subscriptions
                const mediaSubscriptions = subscriptionService.hasMediaSubscriptions(userSessionId);
                userSession.logger.info('Media subscriptions after update:', mediaSubscriptions);

                if (mediaSubscriptions) {
                  userSession.logger.info('Media subscriptions exist, ensuring microphone is enabled');
                  this.sendDebouncedMicrophoneStateChange(userSession.websocket, userSession, true);
                } else {
                  userSession.logger.info('No media subscriptions, ensuring microphone is disabled');
                  this.sendDebouncedMicrophoneStateChange(userSession.websocket, userSession, false);
                }
              }

              const clientResponse: AppStateChange = {
                type: CloudToGlassesMessageType.APP_STATE_CHANGE,
                sessionId: userSession.sessionId,
                userSession: await sessionService.transformUserSessionForClient(userSession),
                timestamp: new Date()
              };
              userSession?.websocket.send(JSON.stringify(clientResponse));
              break;
            }

            case 'display_event': {
              if (!userSession) {
                ws.close(1008, 'No active session');
                return;
              }

              const displayMessage = message as DisplayRequest;
              sessionService.updateDisplay(userSession.sessionId, displayMessage);
              break;
            }
          }
        }
        catch (error) {
          userSession?.logger.error('[websocket.service]: Error handling TPA message:', message, error);
          this.sendError(ws, {
            type: CloudToTpaMessageType.CONNECTION_ERROR,
            message: 'Error processing message'
          });
          PosthogService.trackEvent("error-handleTpaMessage", "anonymous", {
            eventType: message.type,
            timestamp: new Date().toISOString(),
            error: error,
          });
        }
      } catch (error) {
        userSession?.logger.error('[websocket.service]: Error handling TPA message:', error);
        this.sendError(ws, {
          type: CloudToTpaMessageType.CONNECTION_ERROR,
          message: 'Error processing message'
        });
      }
    });

    // Set up ping handler to track connection health
    ws.on('ping', () => {
      // Update activity whenever a ping is received
      healthMonitorService.updateTpaActivity(ws);
      // Send pong response
      try {
        ws.pong();
      } catch (error) {
        logger.error('[websocket.service]: Error sending pong to TPA:', error);
      }
    });

    ws.on('close', () => {
      if (currentAppSession) {
        const userSessionId = currentAppSession.split('-')[0];
        const packageName = currentAppSession.split('-')[1];
        const userSession = sessionService.getSession(userSessionId);

        if (!userSession) {
          logger.error(`[websocket.service]: User session not found for ${currentAppSession}`);
          return;
        }

        // Clean up the connection 
        if (userSession.appConnections.has(packageName)) {
          userSession.appConnections.delete(packageName);
          subscriptionService.removeSubscriptions(userSession, packageName);
        }

        // Log the disconnection
        userSession.logger.info(`[websocket.service]: TPA session ${currentAppSession} disconnected`);

        // Notify the registration service that this session is disconnected
        // but DON'T remove it from registry - we want to enable recovery!
        // Just note that the session is temporarily disconnected
        tpaRegistrationService.handleTpaSessionEnd(currentAppSession);
      }
    });

    ws.on('error', (error) => {
      logger.error('[websocket.service]: TPA WebSocket error:', error);
      if (currentAppSession) {
        const userSessionId = currentAppSession.split('-')[0];
        const packageName = currentAppSession.split('-')[1];
        const userSession = sessionService.getSession(userSessionId);
        if (!userSession) {
          logger.error(`[websocket.service]: User session not found for ${currentAppSession}`);
          return;
        }
        if (userSession.appConnections.has(packageName)) {
          userSession.appConnections.delete(packageName);
          subscriptionService.removeSubscriptions(userSession, packageName);
        }
        userSession?.logger.info(`[websocket.service]: TPA session ${currentAppSession} disconnected`);
      }
      ws.close();
    });
  }

  /**
   * 🤝 Handles TPA connection initialization.
   * @param ws - WebSocket connection
   * @param initMessage - Connection initialization message
   * @param setCurrentSessionId - Function to set the current TPA session ID
   * @private
   */
  private async handleTpaInit(
    ws: WebSocket,
    initMessage: TpaConnectionInit,
    setCurrentSessionId: (sessionId: string) => void
  ): Promise<void> {
    const userSessionId = initMessage.sessionId.split('-')[0];
    const userSession = sessionService.getSession(userSessionId);

    if (!userSession) {
      logger.error(`[websocket.service] User session not found for ${userSessionId}`);
      ws.close(1008, 'No active session');
      return;
    }

    // Get client IP address for system app validation
    const clientIp = (ws as any)._socket?.remoteAddress || '';
    userSession.logger.info(`[websocket.service] TPA connection from IP: ${clientIp}`);

    // Validate API key with IP check for system apps
    const isValidKey = await appService.validateApiKey(
      initMessage.packageName,
      initMessage.apiKey,
      clientIp
    );

    if (!isValidKey) {
      userSession.logger.error(`[websocket.service] Invalid API key for package: ${initMessage.packageName}`);
      ws.close(1008, 'Invalid API key');
      return;
    }


    // Validate the TPA connection using the registration service
    // This checks the API key against registered servers
    const isValidTpa = tpaRegistrationService.handleTpaSessionStart(initMessage);

    const isSystemApp = Object.values(systemApps).some(
      app => app.packageName === initMessage.packageName
    );

    // Skip validation for system apps but validate all others
    if (!isSystemApp && !isValidTpa) {
      userSession.logger.warn(`[websocket.service] Unregistered TPA attempting to connect: ${initMessage.packageName}`);
      // We still allow the connection for now, but in production we would reject unregistered TPAs
      // ws.close(1008, 'Unregistered TPA');
      // return;
    }

    // For regular apps, check if they're in the loading apps list or already active
    const isLoading = userSession.loadingApps.has(initMessage.packageName);
    const isActive = userSession.activeAppSessions.includes(initMessage.packageName);

    if (!isSystemApp && !isLoading && !isActive) {
      userSession.logger.warn(`[websocket.service] TPA not in loading or active state: ${initMessage.packageName}`);
      // In production, we would reject TPAs that aren't properly initialized
      // ws.close(1008, 'TPA not initialized properly');
      // return;
    }

    // Store the connection
    userSession.appConnections.set(initMessage.packageName, ws);
    setCurrentSessionId(initMessage.sessionId);

    // If the app was in loading state, move it to active
    if (isLoading) {
      userSession.loadingApps.delete(initMessage.packageName);
      if (!userSession.activeAppSessions.includes(initMessage.packageName)) {
        userSession.activeAppSessions.push(initMessage.packageName);
      }
    }

    // Send acknowledgment
    const ackMessage: TpaConnectionAck = {
      type: CloudToTpaMessageType.CONNECTION_ACK,
      sessionId: initMessage.sessionId,
      timestamp: new Date()
    };
    ws.send(JSON.stringify(ackMessage));
    userSession.logger.info(`TPA ${initMessage.packageName} connected for session ${initMessage.sessionId}`);

    // If this is the dashboard app, send the current location if it's cached
    try {
      const user = await User.findByEmail(userSession.userId);
      if (user && initMessage.packageName === systemApps.dashboard.packageName) {
        const location = user.location;
        if (location) {
          const locationUpdate: LocationUpdate = {
            type: GlassesToCloudMessageType.LOCATION_UPDATE,
            sessionId: userSessionId,
            lat: location.lat,
            lng: location.lng,
            timestamp: new Date()
          };
          this.broadcastToTpa(userSessionId, StreamType.LOCATION_UPDATE, locationUpdate);
        }
      }
    } catch (error) {
      userSession.logger.error(`[websocket.service] Error sending location to dashboard:`, error);
    }
  }

  /**
   * 😬 Sends an error message to a WebSocket client.
   * @param ws - WebSocket connection
   * @param error - Error details
   * @private
   */
  private sendError(ws: WebSocket, error: ConnectionError | AuthError | TpaConnectionError): void {
    const errorMessage: CloudToGlassesMessage | CloudToTpaMessage = {
      type: CloudToGlassesMessageType.CONNECTION_ERROR,
      message: error.message,
      timestamp: new Date()
    };
    ws.send(JSON.stringify(errorMessage));
  }
}

/**
 * ☝️ Singleton instance for websocket service.
 */
export const webSocketService = new WebSocketService();
logger.info('✅ WebSocket Service');

export default webSocketService;<|MERGE_RESOLUTION|>--- conflicted
+++ resolved
@@ -436,19 +436,12 @@
         augmentOSWebsocketUrl = `wss://${PUBLIC_HOST_NAME}/tpa-ws`;
         userSession.logger.info(`Using public URL for app ${packageName}`);
       }
-<<<<<<< HEAD
-      userSession.logger.info(`🔥🔥🔥 [websocket.service]: Server Websocket URL: ${augmentOSWebsocketUrl}`);
+
+      userSession.logger.info(`🔥🔥🔥 [websocket.service]: Server WebSocket URL: ${augmentOSWebsocketUrl}`);
       // Construct the webhook URL from the app's public URL
       const webhookURL = `${app.publicUrl}/webhook`;
       userSession.logger.info(`🔥🔥🔥 [websocket.service]: Start Session webhook URL: ${webhookURL}`);
       await appService.triggerWebhook(webhookURL, {
-        // type: 'session_request',
-=======
-
-      userSession.logger.info(`🔥🔥🔥 [websocket.service]: Server WebSocket URL: ${augmentOSWebsocketUrl}`);
-      userSession.logger.info(`🔥🔥🔥 [websocket.service]: Start Session webhook URL: ${app.webhookURL}`);
-      await appService.triggerWebhook(app.webhookURL, {
->>>>>>> beb9b62a
         type: WebhookRequestType.SESSION_REQUEST,
         sessionId: userSession.sessionId + '-' + packageName,
         userId: userSession.userId,
