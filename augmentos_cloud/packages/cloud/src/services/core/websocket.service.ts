--- conflicted
+++ resolved
@@ -290,20 +290,7 @@
     for (const packageName of subscribedApps) {
       const websocket = userSession.appConnections.get(packageName);
 
-<<<<<<< HEAD
-      if (websocket && websocket.readyState === WebSocket.OPEN) {
-=======
       if (websocket && websocket.readyState === 1) {
-        // CloudDataStreamMessage
-        // const streamMessage: DataStream = {
-        //   type: CloudToTpaMessageType.DATA_STREAM,
-        //   sessionId: tpaSessionId,
-        //   streamType
-        //   data,
-        //   timestamp: new Date()
-        // };
-
->>>>>>> 1cba9dec
         websocket.send(arrayBuffer);
       } else {
         userSession.logger.error(`[websocket.service]: TPA ${packageName} not connected`);
