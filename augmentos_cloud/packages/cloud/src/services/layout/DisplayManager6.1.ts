<<<<<<< HEAD
import { ActiveDisplay, Layout, DisplayRequest, DisplayManagerI, UserSession, TpaToCloudMessageType, ViewType, LayoutType } from '@augmentos/sdk';
import { logger as rootLogger } from '../logging/pino-logger';
import { Logger } from 'pino';
import { WebSocket } from 'ws';
import { SYSTEM_DASHBOARD_PACKAGE_NAME } from '../core/app.service';
=======
import { systemApps } from '../core/system-apps';
import { ActiveDisplay, Layout, DisplayRequest, TpaToCloudMessageType, ViewType, LayoutType } from '@augmentos/sdk';
import { logger as rootLogger } from '../logging/pino-logger';
import { Logger } from 'pino';
import { WebSocket } from 'ws';
import UserSession from '../session/UserSession';
>>>>>>> 65973694

interface DisplayState {
  currentDisplay: ActiveDisplay | null;
  coreAppDisplay: ActiveDisplay | null;
  backgroundLock: {
    packageName: string;
    expiresAt: Date;
    lastActiveTime: number;  // Track when lock holder last displayed something
  } | null;
  // Track the display that was active before boot screen started
  savedDisplayBeforeBoot: ActiveDisplay | null;
}

interface ThrottledRequest {
  activeDisplay: ActiveDisplay;
  timestamp: number;
}

class DisplayManager {
  private displayState: DisplayState = {
    currentDisplay: null,
    coreAppDisplay: null,
    backgroundLock: null,
    savedDisplayBeforeBoot: null
  };
  private bootingApps: Set<string> = new Set();
  // Queue for display requests during boot (keyed by packageName)
  private bootDisplayQueue: Map<string, ActiveDisplay> = new Map();
  // Per-app throttling queue
  private throttledRequests: Map<string, ThrottledRequest> = new Map();

  private readonly LOCK_TIMEOUT = 10000;
  private readonly LOCK_INACTIVE_TIMEOUT = 2000; // Release lock if no display for 2s

  private readonly THROTTLE_DELAY = 300;
  private readonly BOOT_DURATION = 1500;
  private lastDisplayTime = 0;
  private userSession: UserSession;
  private mainApp: string = ""; // systemApps.captions.packageName; // Hardcode captions as core app
  private logger: Logger; // child logger for this service & user session.

  /**
   * Returns the user ID safely, providing a fallback value if it's undefined
   * @returns The user ID or 'unknown-user' if undefined
   */
  private getUserId(): string {
    return this.userSession.userId;
  }

  // Remove accessors since we're passing the DisplayManager directly
  // TODO: the main app is the APP that's running that is a TpaType.STANDARD. there should only be 1 standard TPA running at a time.
  // We need to make it so when a new standard TPA starts, it stops the previous one(s) even though there should only be 1 previous one.
  constructor(userSession: UserSession) {
    this.userSession = userSession;

    // Create a logger for this service
    if (!userSession || !userSession.logger) {
      // If no logger is available, use a fallback
      const { logger: rootLogger } = require('../logging/pino-logger');
      this.logger = rootLogger.child({ service: 'DisplayManager', error: 'Missing userSession.logger' });
      this.logger.error('userSession or userSession.logger is undefined in DisplayManager constructor');
    } else {
      this.logger = userSession.logger.child({ service: 'DisplayManager' });
    }

    // Check if userId exists before logging it
    const userId = this.getUserId();
    this.logger.info({}, `[${userId}] DisplayManager initialized`);
  }

  public handleAppStart(packageName: string): void {

    // const app = this.userSession.installedApps.find(app => app.packageName === packageName);
    const app = this.userSession.installedApps.get(packageName);

    if (app && app.tpaType === 'standard') {
      this.mainApp = packageName; 
      this.logger.info({ mainApp: this.mainApp }, `[${this.userSession.userId}] Setting main app to ${this.mainApp}`);
    } 

    // Don't show boot screen for dashboard
<<<<<<< HEAD
    if (packageName === SYSTEM_DASHBOARD_PACKAGE_NAME) {
      this.logger.info({}, `[${this.getUserId()}] Dashboard starting`);
=======
    if (packageName === systemApps.dashboard.packageName) {
      this.logger.info({}, `[${this.userSession.userId}] Dashboard starting`);
>>>>>>> 65973694
      return;
    }

    // Save current display before showing boot screen (if not dashboard)
    if (this.displayState.currentDisplay &&
        this.displayState.currentDisplay.displayRequest.packageName !== SYSTEM_DASHBOARD_PACKAGE_NAME) {

      // Get the package name of the currently displayed content
      const currentDisplayPackage = this.displayState.currentDisplay.displayRequest.packageName;

      // Check if the display is still valid/active using our enhanced check
      const displayIsValid = this.hasRemainingDuration(this.displayState.currentDisplay);

      // Only save the display if:
      // 1. The app that owns it is still running AND
      // 2. The display is still valid/active
      // if (userSession.activeAppSessions.includes(currentDisplayPackage) && displayIsValid) {
      if (this.userSession.runningApps.has(currentDisplayPackage) && displayIsValid) {
        this.logger.info({ currentDisplayPackage }, `[${this.userSession.userId}] Saving display from ${currentDisplayPackage} for restoration after boot`);
        this.displayState.savedDisplayBeforeBoot = this.displayState.currentDisplay;
      } else if (!this.userSession.runningApps.has(currentDisplayPackage)) {
        this.logger.info({ currentDisplayPackage }, `[${this.userSession.userId}] Not saving display from ${currentDisplayPackage} - app is no longer running`);
      } else if (!displayIsValid) {
        this.logger.info({}, `[${this.userSession.userId}] Not saving current display - display is no longer valid`);
      }
    }

    this.logger.info({ packageName }, `[${this.userSession.userId}] Starting app ${packageName}`);
    this.bootingApps.add(packageName);
    this.updateBootScreen();

    setTimeout(() => {
      this.logger.info({ packageName }, `[${this.getUserId()}] Boot complete for app ${packageName}`);
      this.bootingApps.delete(packageName);
      if (this.bootingApps.size === 0) {
        // Clear the boot screen when all apps are done
        this.clearDisplay('main');
        // Process any queued display requests
        this.processBootQueue();
      }
    }, this.BOOT_DURATION);
  }

  /**
   * Process queued display requests after boot completes
   */
  private processBootQueue(): void {
    this.logger.info({ queueSize: this.bootDisplayQueue.size }, `[${this.getUserId()}] Processing boot queue with ${this.bootDisplayQueue.size} requests`);

    // If we have queued requests, process them
    if (this.bootDisplayQueue.size > 0) {
      let processedRequest = false;

      // Process core app first if it's in the queue
      if (this.bootDisplayQueue.has(this.mainApp)) {
        const coreAppDisplay = this.bootDisplayQueue.get(this.mainApp)!;
        this.logger.info({ mainApp: this.mainApp }, `[${this.getUserId()}] Showing queued core app ${this.mainApp} display from boot queue`);
        const success = this.sendToWebSocket(coreAppDisplay.displayRequest, this.userSession?.websocket);
        if (success) {
          this.displayState.currentDisplay = coreAppDisplay;
          this.lastDisplayTime = Date.now();
          this.bootDisplayQueue.delete(this.mainApp);
          processedRequest = true;
        }
      }

      // If there are other apps in the queue, find the first one
      // In a more sophisticated system, we would have a priority order
      if (!processedRequest && this.bootDisplayQueue.size > 0) {
        // Just take the first app in the queue
        const [packageName, activeDisplay] = Array.from(this.bootDisplayQueue.entries())[0];
        this.logger.info({ packageName }, `[${this.getUserId()}] Showing queued display for app: ${packageName}`);
        // Instead of using sendToWebSocket, use the displayRequest itself to make sure it works in tests
        this.displayState.currentDisplay = activeDisplay;
        this.lastDisplayTime = Date.now();
        this.sendToWebSocket(activeDisplay.displayRequest, this.userSession?.websocket);
        processedRequest = true;
        // Only remove the processed display from the queue
        this.bootDisplayQueue.delete(packageName);
      }

      // Only clear the boot queue if we've processed all the requests
      // or if there was an error processing them
      if (this.bootDisplayQueue.size === 0 || !processedRequest) {
        this.bootDisplayQueue.clear();
      }

      // If we processed a request, we're done
      if (processedRequest) {
        return;
      }
    }

    // If no queued requests were processed, restore previous display if available
    if (this.displayState.savedDisplayBeforeBoot) {
      // Check if the app that owned the saved display is still running
      const savedAppName = this.displayState.savedDisplayBeforeBoot.displayRequest.packageName;
      // const isAppStillRunning = this.userSession.activeAppSessions.includes(savedAppName);
      const isAppStillRunning = this.userSession.runningApps.has(savedAppName);
      
      // Check if the saved display is still valid using our enhanced check
      const isSavedDisplayValid = this.hasRemainingDuration(this.displayState.savedDisplayBeforeBoot);

      if (isAppStillRunning && isSavedDisplayValid) {
        this.logger.info({ savedAppName }, `[${this.getUserId()}] Restoring saved display from ${savedAppName} after boot completed`);
        const success = this.sendToWebSocket(this.displayState.savedDisplayBeforeBoot.displayRequest, this.userSession?.websocket);

        // Always clear the savedDisplayBeforeBoot to prevent it from being restored again
        const savedDisplay = this.displayState.savedDisplayBeforeBoot;
        this.displayState.savedDisplayBeforeBoot = null;

        if (success) {
          this.displayState.currentDisplay = savedDisplay;
          this.lastDisplayTime = Date.now();
          return;
        } else {
          this.logger.error({ savedAppName, error: 'websocket_error' }, `[${this.getUserId()}] Failed to restore saved display from ${savedAppName} - websocket error`);
        }
      } else if (!isAppStillRunning) {
        this.logger.info({ savedAppName }, `[${this.getUserId()}] Not restoring saved display - app ${savedAppName} is no longer running`);
        this.displayState.savedDisplayBeforeBoot = null;
      } else if (!isSavedDisplayValid) {
        this.logger.info({ savedAppName }, `[${this.getUserId()}] Not restoring saved display - display duration expired`);
        this.displayState.savedDisplayBeforeBoot = null;
      }
    }

    // Check if the current display is still valid
    // If not, clear it to prevent it from being kept as "current" during showNextDisplay
    if (this.displayState.currentDisplay && !this.hasRemainingDuration(this.displayState.currentDisplay)) {
      this.logger.info({ packageName: this.displayState.currentDisplay.displayRequest.packageName }, `[${this.getUserId()}] 🧹 Clearing invalid current display from ${this.displayState.currentDisplay.displayRequest.packageName}`);
      this.displayState.currentDisplay = null;
    }

    // Otherwise, show the next available display
    this.showNextDisplay('boot_complete');
  }

  public handleAppStop(packageName: string): void {
    this.logger.info({ packageName }, `[${this.userSession.userId}] 🛑 Stopping app: ${packageName}`);

    // Get current booting state before removal
    const wasBooting = this.bootingApps.has(packageName);

    // Remove from booting apps if present
    this.bootingApps.delete(packageName);

    // Only remove from boot queue if we're not in a test specifically handling the boot queue
    // or if it's the core app (which has special priority)
    // In other words, preserve the boot queue entries during normal stop operations
    if (packageName === this.mainApp) {
      this.bootDisplayQueue.delete(packageName);
    }

    // Remove from throttle queue if present
    this.throttledRequests.delete(packageName);

    // Handle boot screen update if app was booting
    if (wasBooting) {
      if (this.bootingApps.size === 0) {
        this.logger.info({}, `[${this.userSession.userId}] 🔄 Boot screen complete, clearing state`);
        // Make sure we clear current display if it was boot screen
        if (this.displayState.currentDisplay?.displayRequest.packageName === SYSTEM_DASHBOARD_PACKAGE_NAME) {
          this.clearDisplay('main');
        }
        // Process any queued requests
        this.processBootQueue();
      }
    }

    // Always clear any background lock held by this app
    if (this.displayState.backgroundLock?.packageName === packageName) {
      this.logger.info({ packageName }, `[${this.userSession.userId}] 🔓 Clearing background lock for: ${packageName}`);
      this.displayState.backgroundLock = null;
    }

    // Important: Also remove this app's display from current display if it's showing
    const wasDisplaying = this.displayState.currentDisplay?.displayRequest.packageName === packageName;
    if (wasDisplaying) {
      this.displayState.currentDisplay = null;
    }

    // Also clear any saved display from this app
    if (this.displayState.savedDisplayBeforeBoot?.displayRequest.packageName === packageName) {
      this.logger.info({ packageName }, `[${this.userSession.userId}] 🧹 Clearing saved display from stopped app: ${packageName}`);
      this.displayState.savedDisplayBeforeBoot = null;
    }

    // If this was the core app, clear its saved display and reset mainApp
    if (packageName === this.mainApp) {
      this.logger.info({ packageName }, `[${this.userSession.userId}] 🔄 Clearing core app display: ${packageName}`);
      this.displayState.coreAppDisplay = null;
      this.mainApp = ""; // Reset mainApp when a standard app is stopped

      // If core app was currently displaying, clear the display
      if (wasDisplaying) {
        this.logger.info({ packageName }, `[${this.userSession.userId}] 🔄 Core app was displaying, clearing display`);
        this.clearDisplay('main');
      }
    }

    // Always show next display when an app stops, even if it wasn't displaying
    // This will process any throttled requests or find the next app to display
    this.showNextDisplay('app_stop');
  }

  public handleDisplayRequest(displayRequest: DisplayRequest): boolean {

    // Always show dashboard immediately
    if (displayRequest.packageName === SYSTEM_DASHBOARD_PACKAGE_NAME) {
      return this.sendDisplay(displayRequest);
    }

    // During boot, queue display requests instead of blocking
    if (this.bootingApps.size > 0) {
      this.logger.info({ packageName: displayRequest.packageName }, `[${this.userSession.userId}] 🔄 Queuing display request during boot: ${displayRequest.packageName}`);
      const activeDisplay = this.createActiveDisplay(displayRequest);
      // Store in boot queue, overwriting any previous request from same app
      this.bootDisplayQueue.set(displayRequest.packageName, activeDisplay);
      return true; // Return true so TPAs know their request was accepted
    }

    // Handle core app display
    if (displayRequest.packageName === this.mainApp) {
      this.logger.info({ packageName: displayRequest.packageName }, `[${this.userSession.userId}] 📱 Core app display request: ${displayRequest.packageName}`);
      const activeDisplay = this.createActiveDisplay(displayRequest);
      this.displayState.coreAppDisplay = activeDisplay;

      // Fixed condition: check if a background app (different from the core app) has the lock and is displaying
      const blockedByBackgroundApp =
        this.displayState.backgroundLock &&
        this.displayState.backgroundLock?.packageName !== this.mainApp &&
        this.displayState.currentDisplay?.displayRequest.packageName === this.displayState.backgroundLock?.packageName;

      if (!blockedByBackgroundApp) {
        this.logger.info({ packageName: displayRequest.packageName }, `[${this.userSession.userId}] ✅ Background not displaying or core app has the lock, showing core app`);
        return this.showDisplay(activeDisplay);
      }
      
      this.logger.info({ packageName: displayRequest.packageName, blockingApp: this.displayState.backgroundLock?.packageName }, `[${this.userSession.userId}] ❌ Background app is displaying, core app blocked by ${this.displayState.backgroundLock?.packageName}`);
      return false;
    }

    // Handle background app display
    const canDisplay = this.canBackgroundAppDisplay(displayRequest.packageName);
    if (canDisplay) {
      this.logger.info({ packageName: displayRequest.packageName }, `[${this.userSession.userId}] ✅ Background app can display: ${displayRequest.packageName}`);
      const activeDisplay = this.createActiveDisplay(displayRequest);
      return this.showDisplay(activeDisplay);
    }

    this.logger.info({ packageName: displayRequest.packageName }, `[${this.userSession.userId}] ❌ Background app display blocked - no lock: ${displayRequest.packageName}`);
    return false;
  }

  private showDisplay(activeDisplay: ActiveDisplay): boolean {
    // Check throttle
    if (Date.now() - this.lastDisplayTime < this.THROTTLE_DELAY && !activeDisplay.displayRequest.forceDisplay) {
      this.logger.info({ packageName: activeDisplay.displayRequest.packageName }, `[${this.getUserId()}] ⏳ Throttled display request, queuing`);
      // Add to throttle queue, indexed by package name
      this.enqueueThrottledDisplay(activeDisplay);
      return true; // Return true to indicate request was accepted
    }

    const success = this.sendToWebSocket(activeDisplay.displayRequest, this.userSession?.websocket);
    if (success) {
      this.displayState.currentDisplay = activeDisplay;
      this.lastDisplayTime = Date.now();

      // If core app successfully displays while background app has lock but isn't showing anything,
      // release the background app's lock
      if (activeDisplay.displayRequest.packageName === this.mainApp &&
        this.displayState.backgroundLock &&
        this.displayState.currentDisplay?.displayRequest.packageName !== this.displayState.backgroundLock.packageName) {
        this.logger.info({ packageName: activeDisplay.displayRequest.packageName, lockHolder: this.displayState.backgroundLock.packageName }, `[${this.getUserId()}] 🔓 Releasing background lock as core app took display: ${this.displayState.backgroundLock.packageName}`);
        this.displayState.backgroundLock = null;
      }

      // Update lastActiveTime if this is the lock holder
      if (this.displayState.backgroundLock?.packageName === activeDisplay.displayRequest.packageName) {
        this.displayState.backgroundLock.lastActiveTime = Date.now();
      }

      this.logger.info({ packageName: activeDisplay.displayRequest.packageName }, `[${this.getUserId()}] ✅ Display sent successfully: ${activeDisplay.displayRequest.packageName}`);

      // Set expiry timeout if duration specified
      if (activeDisplay.expiresAt) {
        const timeUntilExpiry = activeDisplay.expiresAt.getTime() - Date.now();
        setTimeout(() => {
          // Only clear if this display is still showing
          if (this.displayState.currentDisplay === activeDisplay) {
            this.showNextDisplay('duration_expired');
          }
        }, timeUntilExpiry);
      }
    }
    return success;
  }

  /**
   * Queue a display request for throttled delivery
   */
  private enqueueThrottledDisplay(activeDisplay: ActiveDisplay): void {
    const packageName = activeDisplay.displayRequest.packageName;

    // Add to throttle queue, indexed by package name
    this.throttledRequests.set(packageName, {
      activeDisplay,
      timestamp: Date.now()
    });

    // Set up throttle timer for this package
    this.scheduleThrottledDisplay(packageName, activeDisplay);
  }

  /**
   * Schedule processing of a throttled display
   */
  private scheduleThrottledDisplay(packageName: string, activeDisplay: ActiveDisplay): void {
    setTimeout(() => {
      // Check if this is still the most recent request for this app
      const currentRequest = this.throttledRequests.get(packageName);
      if (currentRequest?.activeDisplay === activeDisplay) {
        this.logger.info({ packageName }, `[${this.getUserId()}] ⏳ Processing throttled display for: ${packageName}`);
        // Process the display request after the throttle window
        this.sendToWebSocket(activeDisplay.displayRequest, this.userSession?.websocket);

        // Update display state
        this.displayState.currentDisplay = activeDisplay;
        this.lastDisplayTime = Date.now();

        // Remove from throttle queue
        this.throttledRequests.delete(packageName);

        // Trigger any associated duration expiry
        if (activeDisplay.expiresAt) {
          const timeUntilExpiry = activeDisplay.expiresAt.getTime() - Date.now();
          setTimeout(() => {
            // Only clear if this display is still showing
            if (this.displayState.currentDisplay === activeDisplay) {
              this.showNextDisplay('duration_expired');
            }
          }, timeUntilExpiry);
        }
      }
    }, this.THROTTLE_DELAY);
  }

  private showNextDisplay(reason: 'app_stop' | 'duration_expired' | 'new_request' | 'boot_complete'): void {
    this.logger.info({ reason }, `[${this.getUserId()}] 🔄 showNextDisplay called with reason: ${reason}`);

    // If we were called due to boot completion but still have items in boot queue,
    // don't do anything - the processBootQueue method will handle displaying these items
    if (reason === 'boot_complete' && this.bootDisplayQueue.size > 0) {
      this.logger.info({ bootQueueSize: this.bootDisplayQueue.size }, `[${this.getUserId()}] ⏩ Skipping showNextDisplay - boot queue is being processed`);
      return;
    }

    // Boot screen takes precedence
    if (this.bootingApps.size > 0) {
      this.logger.info({ bootingAppsCount: this.bootingApps.size }, `[${this.getUserId()}] 🚀 Showing boot screen - ${this.bootingApps.size} apps booting`);
      this.updateBootScreen();
      return;
    }

    // Check for throttled requests from other apps that could be shown immediately
    // We'll do this early for all reasons, not just app_stop, since throttled requests are priorities
    if (this.throttledRequests.size > 0 && this.userSession) {
      this.logger.info({ throttledCount: this.throttledRequests.size }, `[${this.getUserId()}] 🔄 Checking throttled requests from apps`);

      // Find the oldest throttled request from an app that's still running
      let oldestRequest: ThrottledRequest | null = null;
      let oldestAppName: string | null = null;

      for (const [appName, request] of this.throttledRequests.entries()) {
        // Skip requests from apps that aren't running
        // if (!this.userSession.activeAppSessions.includes(appName)) {
        if (!this.userSession.runningApps.has(appName)) {
          continue;
        }

        // Check if this is the oldest request we've seen
        if (!oldestRequest || request.timestamp < oldestRequest.timestamp) {
          oldestRequest = request;
          oldestAppName = appName;
        }
      }

      // If we found a valid throttled request, show it immediately
      if (oldestRequest && oldestAppName) {
        this.logger.info({ packageName: oldestAppName }, `[${this.getUserId()}] ✅ Showing throttled display from: ${oldestAppName}`);

        // Process the display request immediately
        this.sendToWebSocket(oldestRequest.activeDisplay.displayRequest, this.userSession.websocket);

        // Update display state
        this.displayState.currentDisplay = oldestRequest.activeDisplay;
        this.lastDisplayTime = Date.now();

        // Remove from throttle queue
        this.throttledRequests.delete(oldestAppName);

        // Trigger any associated duration expiry
        if (oldestRequest.activeDisplay.expiresAt) {
          const timeUntilExpiry = oldestRequest.activeDisplay.expiresAt.getTime() - Date.now();
          setTimeout(() => {
            // Only clear if this display is still showing
            if (this.displayState.currentDisplay === oldestRequest!.activeDisplay) {
              this.showNextDisplay('duration_expired');
            }
          }, timeUntilExpiry);
        }

        return;
      }
    }

    // Check for background app with lock
    if (this.displayState.backgroundLock) {
      const { packageName, expiresAt, lastActiveTime } = this.displayState.backgroundLock;
      const now = Date.now();

      // Check if the app with the lock is still active/running
      // const isLockHolderStillRunning = this.userSession?.activeAppSessions.includes(packageName);
      const isLockHolderStillRunning = this.userSession.runningApps.has(packageName);
      
      // Check if lock should be released due to inactivity or app being stopped
      if (!isLockHolderStillRunning) {
        this.logger.info({ packageName }, `[${this.getUserId()}] 🔓 Releasing lock because app is no longer running: ${packageName}`);
        this.displayState.backgroundLock = null;
      } else if (now - lastActiveTime > this.LOCK_INACTIVE_TIMEOUT) {
        this.logger.info({ packageName, inactiveTime: now - lastActiveTime }, `[${this.getUserId()}] 🔓 Releasing lock due to inactivity: ${packageName}`);
        this.displayState.backgroundLock = null;
      } else if (expiresAt.getTime() > now) {
        // Lock is still valid and active and app is still running

        // Additional check: if the current call is due to the app stopping,
        // then don't try to keep its display even if it has the lock
        if (reason === 'app_stop' &&
            this.displayState.currentDisplay?.displayRequest.packageName === packageName) {
          this.logger.info({ packageName, reason }, `[${this.getUserId()}] 🔓 App ${packageName} is stopping, releasing lock`);
          this.displayState.backgroundLock = null;
        } else if (this.displayState.currentDisplay?.displayRequest.packageName === packageName) {
          // Check if the current display is still valid/active
          if (this.displayState.currentDisplay &&
              this.hasRemainingDuration(this.displayState.currentDisplay)) {
            this.logger.info({ packageName }, `[${this.getUserId()}] ✅ Lock holder is current display and still valid, keeping it`);
            return;
          } else {
            this.logger.info({ packageName }, `[${this.getUserId()}] 🔓 Lock holder's display is no longer valid, releasing lock`);
            this.displayState.backgroundLock = null;
          }
        }

        // If lock holder isn't displaying, try showing core app
        if (this.displayState.coreAppDisplay &&
          this.hasRemainingDuration(this.displayState.coreAppDisplay)) {
          this.logger.info({ mainApp: this.mainApp }, `[${this.getUserId()}] ✅ Lock holder not displaying, showing core app`);
          if (this.showDisplay(this.displayState.coreAppDisplay)) {
            return;
          }
          // If showing core app failed, continue to next checks
        }
      } else {
        this.logger.info({ packageName, expiryTime: expiresAt.getTime() }, `[${this.getUserId()}] 🔓 Lock expired for ${packageName}, clearing lock`);
        this.displayState.backgroundLock = null;
      }
    }

    // Show core app display if it exists and has remaining duration
    if (this.displayState.coreAppDisplay && this.hasRemainingDuration(this.displayState.coreAppDisplay)) {
      this.logger.info({ mainApp: this.mainApp }, `[${this.getUserId()}] ✅ Showing core app display`);
      this.showDisplay(this.displayState.coreAppDisplay);
      return;
    }

    this.logger.info({}, `[${this.getUserId()}] 🔄 Nothing to show, clearing display`);
    this.clearDisplay('main');
  }

  private canBackgroundAppDisplay(packageName: string): boolean {
    // First check if the app is still running
    // if (!this.userSession || !this.userSession.activeAppSessions.includes(packageName)) {
    if (!this.userSession || !this.userSession.runningApps.has(packageName)) {
      this.logger.info({ packageName }, `[${this.userSession?.userId}] ❌ ${packageName} can't display - app not running`);
      return false;
    }

    // Check if this app already has the background lock
    if (this.displayState.backgroundLock?.packageName === packageName) {
      this.logger.info({ packageName }, `[${this.getUserId()}] 🔒 ${packageName} already has background lock`);
      return true;
    }

    // Check if there's no background lock yet
    if (!this.displayState.backgroundLock) {
      this.logger.info({ packageName }, `[${this.getUserId()}] 🔒 Granting new background lock to ${packageName}`);
      this.displayState.backgroundLock = {
        packageName,
        expiresAt: new Date(Date.now() + this.LOCK_TIMEOUT),
        lastActiveTime: Date.now()
      };
      return true;
    }

    // Check if the current lock holder is the main app (core/standard app)
    // Background apps should be able to display alongside the core app
    if (this.displayState.backgroundLock.packageName === this.mainApp) {
      this.logger.info({ packageName, mainApp: this.mainApp }, `[${this.getUserId()}] 🔒 Core app has lock, but allowing background app ${packageName} to display`);
      this.displayState.backgroundLock = {
        packageName,
        expiresAt: new Date(Date.now() + this.LOCK_TIMEOUT),
        lastActiveTime: Date.now()
      };
      return true;
    }

    // Check if the current lock holder is still running
    const lockHolderStillRunning = this.userSession.runningApps.has(
      this.displayState.backgroundLock.packageName
    );

    if (!lockHolderStillRunning) {
      this.logger.info({ packageName, lockHolder: this.displayState.backgroundLock.packageName }, `[${this.getUserId()}] 🔓 Lock holder ${this.displayState.backgroundLock.packageName} is no longer running, releasing lock`);
      this.displayState.backgroundLock = {
        packageName,
        expiresAt: new Date(Date.now() + this.LOCK_TIMEOUT),
        lastActiveTime: Date.now()
      };
      return true;
    }

    this.logger.info({ packageName, lockHolder: this.displayState.backgroundLock.packageName }, `[${this.getUserId()}] ❌ ${packageName} blocked - lock held by ${this.displayState.backgroundLock.packageName}`);
    return false;
  }

  private updateBootScreen(): void {
    if (!this.userSession || this.bootingApps.size === 0) return;

    const bootingAppNames = Array.from(this.bootingApps).map(packageName => {
      // Get the "name" of the app from looking into the userSession object.
      // const name = this.userSession?.installedApps.find(app => app.packageName === packageName)?.name;
      const name = this.userSession.installedApps.get(packageName)?.name;
      if (name) return name;

      // TODO(isaiah): We can fetch app from db to get the name if it's not in userSession's installedApps.
      return packageName; // Fallback to package name if no name found
    });

    const bootRequest: DisplayRequest = {
      type: TpaToCloudMessageType.DISPLAY_REQUEST,
      view: ViewType.MAIN,
      packageName: SYSTEM_DASHBOARD_PACKAGE_NAME,
      layout: {
        layoutType: LayoutType.REFERENCE_CARD,
        title: `// AugmentOS - Starting App${this.bootingApps.size > 1 ? 's' : ''}`,
        text: bootingAppNames.join(", ")
      },
      timestamp: new Date()
    };

    this.sendDisplay(bootRequest);
  }

  private clearDisplay(viewName: string): void {
    if (!this.userSession) return;

    // Don't clear the display if we're in the middle of processing the boot queue
    // This prevents clearing a display just before a queued display is processed
    if (this.bootDisplayQueue.size > 0) {
      this.logger.info({ bootQueueSize: this.bootDisplayQueue.size }, `[${this.getUserId()}] ⏩ Skipping clear display - boot queue is not empty`);
      return;
    }

    const clearRequest: DisplayRequest = {
      type: TpaToCloudMessageType.DISPLAY_REQUEST,
      view: viewName as ViewType,
      packageName: SYSTEM_DASHBOARD_PACKAGE_NAME,
      layout: {
        layoutType: LayoutType.TEXT_WALL,
        text: ''
      },
      timestamp: new Date(),
      durationMs: 0
    };
    this.logger.info({ viewName }, `[${this.getUserId()}] 🧹 Clearing display for view: ${viewName}`);
    this.sendDisplay(clearRequest);
  }

  /**
   * Checks if a display should still be considered valid/active
   *
   * A display is considered valid when:
   * 1. It has no expiration, OR
   * 2. It has an expiration time that hasn't passed yet
   *
   * Additionally, we consider other factors like:
   * - For displays without expiration, consider them consumed after they've been shown
   * - Short-lived displays (< 1 second) are considered transient and won't be restored
   */
  private hasRemainingDuration(activeDisplay: ActiveDisplay): boolean {
    // If the display has an explicit expiration time, check if it has passed
    if (activeDisplay.expiresAt) {
      return activeDisplay.expiresAt.getTime() > Date.now();
    }

    // Special handling for displays without explicit duration

    // 1. If the display request has a zero duration, it was likely meant to be shown once
    // and should not be restored after a different display is shown
    if (activeDisplay.displayRequest.durationMs === 0) {
      return false;
    }

    // 2. If the display has been shown for more than a few seconds,
    // it's likely been "consumed" by the user and shouldn't be restored
    const displayAge = Date.now() - activeDisplay.startedAt.getTime();
    const MIN_DISPLAY_LIFETIME = 1000; // 1 second

    if (displayAge > MIN_DISPLAY_LIFETIME) {
      return false;
    }

    // Default case - if no expiration and recently shown, consider it valid
    return true;
  }

  private createActiveDisplay(displayRequest: DisplayRequest): ActiveDisplay {
    const now = new Date();
    return {
      displayRequest: displayRequest,
      startedAt: now,
      expiresAt: displayRequest.durationMs ? new Date(now.getTime() + displayRequest.durationMs) : undefined
    };
  }

  private sendDisplay(displayRequest: DisplayRequest): boolean {
    if (!this.userSession) return false;

    // Never throttle dashboard view or boot screen
    const isBootPhase = this.bootingApps.size > 0;
    const isDashboard = displayRequest.view === 'dashboard';

    if (!isDashboard && !isBootPhase && Date.now() - this.lastDisplayTime < this.THROTTLE_DELAY) {
      this.logger.info(`[DisplayManager.service] - [${this.getUserId()}] ⏳ Display throttled, queuing: ${displayRequest.packageName}`);

      const activeDisplay = this.createActiveDisplay(displayRequest);
      // Store in per-app throttle map and schedule processing
      this.enqueueThrottledDisplay(activeDisplay);
      return true;
    }

    const success = this.sendToWebSocket(displayRequest, this.userSession.websocket);
    if (success && !isDashboard && !isBootPhase) {
      this.lastDisplayTime = Date.now();
    }

    return success;
  }

  private sendToWebSocket(displayRequest: DisplayRequest, webSocket?: WebSocket): boolean {
    if (!webSocket || webSocket?.readyState !== 1) {
      this.logger.info({}, `[${this.getUserId()}] ❌ WebSocket not ready`);
      return false;
    }

    try {
      webSocket.send(JSON.stringify(displayRequest));
      return true;
    } catch (error) {
      this.logger.error({ error }, `[${this.getUserId()}] ❌ WebSocket error sending display request`);
      return false;
    }
  }

  // Dispose method to clean up resources.
  public dispose(): void {
    this.logger.info({}, `[${this.userSession?.userId}] 🧹 DisplayManager disposed`);
    this.bootingApps.clear();
    this.bootDisplayQueue.clear();
    this.throttledRequests.clear();
    this.displayState = {
      currentDisplay: null,
      savedDisplayBeforeBoot: null,
      coreAppDisplay: null,
      backgroundLock: null
    };
  }
}

export default DisplayManager;<|MERGE_RESOLUTION|>--- conflicted
+++ resolved
@@ -1,17 +1,8 @@
-<<<<<<< HEAD
-import { ActiveDisplay, Layout, DisplayRequest, DisplayManagerI, UserSession, TpaToCloudMessageType, ViewType, LayoutType } from '@augmentos/sdk';
-import { logger as rootLogger } from '../logging/pino-logger';
-import { Logger } from 'pino';
-import { WebSocket } from 'ws';
+import { ActiveDisplay, Layout, DisplayRequest, DisplayManagerI, TpaToCloudMessageType, ViewType, LayoutType } from '@augmentos/sdk';
 import { SYSTEM_DASHBOARD_PACKAGE_NAME } from '../core/app.service';
-=======
-import { systemApps } from '../core/system-apps';
-import { ActiveDisplay, Layout, DisplayRequest, TpaToCloudMessageType, ViewType, LayoutType } from '@augmentos/sdk';
-import { logger as rootLogger } from '../logging/pino-logger';
 import { Logger } from 'pino';
 import { WebSocket } from 'ws';
 import UserSession from '../session/UserSession';
->>>>>>> 65973694
 
 interface DisplayState {
   currentDisplay: ActiveDisplay | null;
@@ -93,13 +84,8 @@
     } 
 
     // Don't show boot screen for dashboard
-<<<<<<< HEAD
     if (packageName === SYSTEM_DASHBOARD_PACKAGE_NAME) {
       this.logger.info({}, `[${this.getUserId()}] Dashboard starting`);
-=======
-    if (packageName === systemApps.dashboard.packageName) {
-      this.logger.info({}, `[${this.userSession.userId}] Dashboard starting`);
->>>>>>> 65973694
       return;
     }
 
