<<<<<<< HEAD
// import { SimplePermissionChecker } from '../simple-permission-checker';
// import { PermissionType } from '@augmentos/sdk';
// import { StreamType, createTranscriptionStream, createTranslationStream } from '@augmentos/sdk';
// import { AppI } from '../../../models/app.model';
// import { expect, test, describe, it } from "bun:test";

// describe('SimplePermissionChecker', () => {
//   // Sample app with various permission configurations
//   const createTestApp = (permissions: Array<{ type: PermissionType; description?: string }>): AppI => {
//     return {
//       packageName: 'test.app',
//       name: 'Test App',
//       publicUrl: 'http://example.com',
//       logoURL: 'http://example.com/logo.png',
//       tpaType: 'standard',
//       appStoreStatus: 'DEVELOPMENT',
//       permissions,
//       isPublic: false,
//       hashedApiKey: 'hashedkey',
//     } as unknown as AppI;
//   };

//   describe('getRequiredPermissionForStream', () => {
//     it('should return the correct permission for audio streams', () => {
//       expect(SimplePermissionChecker.getRequiredPermissionForStream(StreamType.AUDIO_CHUNK)).toBe(PermissionType.MICROPHONE);
//       expect(SimplePermissionChecker.getRequiredPermissionForStream(StreamType.TRANSCRIPTION)).toBe(PermissionType.MICROPHONE);
//       expect(SimplePermissionChecker.getRequiredPermissionForStream(StreamType.TRANSLATION)).toBe(PermissionType.MICROPHONE);
//       expect(SimplePermissionChecker.getRequiredPermissionForStream(StreamType.VAD)).toBe(PermissionType.MICROPHONE);
//     });

//     it('should return the correct permission for location stream', () => {
//       expect(SimplePermissionChecker.getRequiredPermissionForStream(StreamType.LOCATION_UPDATE)).toBe(PermissionType.LOCATION);
//     });

//     it('should return the correct permission for calendar stream', () => {
//       expect(SimplePermissionChecker.getRequiredPermissionForStream(StreamType.CALENDAR_EVENT)).toBe(PermissionType.CALENDAR);
//     });

//     it('should return the correct permission for notification streams', () => {
//       expect(SimplePermissionChecker.getRequiredPermissionForStream(StreamType.PHONE_NOTIFICATION)).toBe(PermissionType.NOTIFICATIONS);
//       expect(SimplePermissionChecker.getRequiredPermissionForStream(StreamType.NOTIFICATION_DISMISSED)).toBe(PermissionType.NOTIFICATIONS);
//     });

//     it('should return null for streams that do not require permissions', () => {
//       expect(SimplePermissionChecker.getRequiredPermissionForStream(StreamType.BUTTON_PRESS)).toBeNull();
//       expect(SimplePermissionChecker.getRequiredPermissionForStream(StreamType.HEAD_POSITION)).toBeNull();
//       expect(SimplePermissionChecker.getRequiredPermissionForStream(StreamType.OPEN_DASHBOARD)).toBeNull();
//     });

//     it('should return the correct permission for language-specific streams', () => {
//       const enTranscription = createTranscriptionStream('en-US');
//       const frTranscription = createTranscriptionStream('fr-FR');
//       const translation = createTranslationStream('es-ES', 'en-US');
      
//       expect(SimplePermissionChecker.getRequiredPermissionForStream(enTranscription)).toBe(PermissionType.MICROPHONE);
//       expect(SimplePermissionChecker.getRequiredPermissionForStream(frTranscription)).toBe(PermissionType.MICROPHONE);
//       expect(SimplePermissionChecker.getRequiredPermissionForStream(translation)).toBe(PermissionType.MICROPHONE);
//     });
//   });

//   describe('hasPermission', () => {
//     it('should return true when app has the specific permission', () => {
//       const app = createTestApp([{ type: PermissionType.MICROPHONE }]);
//       expect(SimplePermissionChecker.hasPermission(app, PermissionType.MICROPHONE)).toBe(true);
//     });

//     it('should return false when app does not have the specific permission', () => {
//       const app = createTestApp([{ type: PermissionType.LOCATION }]);
//       expect(SimplePermissionChecker.hasPermission(app, PermissionType.MICROPHONE)).toBe(false);
//     });

//     it('should return true for any permission when app has ALL permission', () => {
//       const app = createTestApp([{ type: PermissionType.ALL }]);
//       expect(SimplePermissionChecker.hasPermission(app, PermissionType.MICROPHONE)).toBe(true);
//       expect(SimplePermissionChecker.hasPermission(app, PermissionType.LOCATION)).toBe(true);
//       expect(SimplePermissionChecker.hasPermission(app, PermissionType.CALENDAR)).toBe(true);
//       expect(SimplePermissionChecker.hasPermission(app, PermissionType.NOTIFICATIONS)).toBe(true);
//     });

//     it('should return false when app has no permissions defined', () => {
//       const app = createTestApp([]);
//       expect(SimplePermissionChecker.hasPermission(app, PermissionType.MICROPHONE)).toBe(false);
//     });
//   });

//   describe('filterSubscriptions', () => {
//     it('should allow all streams that do not require permissions', () => {
//       const app = createTestApp([]);
//       const subscriptions = [
//         StreamType.BUTTON_PRESS,
//         StreamType.HEAD_POSITION,
//         StreamType.OPEN_DASHBOARD
//       ];

//       const { allowed, rejected } = SimplePermissionChecker.filterSubscriptions(app, subscriptions);
//       expect(allowed).toEqual(subscriptions);
//       expect(rejected).toEqual([]);
//     });

//     it('should filter out streams that require undeclared permissions', () => {
//       const app = createTestApp([{ type: PermissionType.LOCATION }]);
//       const subscriptions = [
//         StreamType.BUTTON_PRESS,       // No permission required
//         StreamType.LOCATION_UPDATE,    // Has LOCATION permission
//         StreamType.AUDIO_CHUNK,        // No MICROPHONE permission
//         StreamType.CALENDAR_EVENT      // No CALENDAR permission
//       ];

//       const { allowed, rejected } = SimplePermissionChecker.filterSubscriptions(app, subscriptions);
//       expect(allowed).toEqual([
//         StreamType.BUTTON_PRESS,
//         StreamType.LOCATION_UPDATE
//       ]);
//       expect(rejected).toEqual([
//         { stream: StreamType.AUDIO_CHUNK, requiredPermission: PermissionType.MICROPHONE },
//         { stream: StreamType.CALENDAR_EVENT, requiredPermission: PermissionType.CALENDAR }
//       ]);
//     });

//     it('should allow all streams when app has ALL permission', () => {
//       const app = createTestApp([{ type: PermissionType.ALL }]);
//       const subscriptions = [
//         StreamType.BUTTON_PRESS,
//         StreamType.LOCATION_UPDATE,
//         StreamType.AUDIO_CHUNK,
//         StreamType.CALENDAR_EVENT,
//         StreamType.PHONE_NOTIFICATION
//       ];

//       const { allowed, rejected } = SimplePermissionChecker.filterSubscriptions(app, subscriptions);
//       expect(allowed).toEqual(subscriptions);
//       expect(rejected).toEqual([]);
//     });

//     it('should properly filter language-specific streams', () => {
//       const app = createTestApp([{ type: PermissionType.LOCATION }]);
//       const subscriptions = [
//         createTranscriptionStream('en-US'),  // No MICROPHONE permission
//         StreamType.LOCATION_UPDATE           // Has LOCATION permission
//       ];

//       const { allowed, rejected } = SimplePermissionChecker.filterSubscriptions(app, subscriptions);
//       expect(allowed).toEqual([StreamType.LOCATION_UPDATE]);
//       expect(rejected.length).toBe(1);
//       expect(rejected[0].requiredPermission).toBe(PermissionType.MICROPHONE);
//     });
//   });
// });
=======
import { SimplePermissionChecker } from '../simple-permission-checker';
import { PermissionType } from '@augmentos/sdk';
import { StreamType, createTranscriptionStream, createTranslationStream } from '@augmentos/sdk';
import { AppI } from '../../../models/app.model';
import { expect, test, describe, it } from "bun:test";

describe('SimplePermissionChecker', () => {
  // Sample app with various permission configurations
  const createTestApp = (permissions: Array<{ type: PermissionType; description?: string }>): AppI => {
    return {
      packageName: 'test.app',
      name: 'Test App',
      publicUrl: 'http://example.com',
      logoURL: 'http://example.com/logo.png',
      tpaType: 'standard',
      appStoreStatus: 'DEVELOPMENT',
      permissions,
      isPublic: false,
      hashedApiKey: 'hashedkey',
    } as unknown as AppI;
  };

  describe('getRequiredPermissionForStream', () => {
    it('should return the correct permission for audio streams', () => {
      expect(SimplePermissionChecker.getRequiredPermissionForStream(StreamType.AUDIO_CHUNK)).toBe(PermissionType.MICROPHONE);
      expect(SimplePermissionChecker.getRequiredPermissionForStream(StreamType.TRANSCRIPTION)).toBe(PermissionType.MICROPHONE);
      expect(SimplePermissionChecker.getRequiredPermissionForStream(StreamType.TRANSLATION)).toBe(PermissionType.MICROPHONE);
      expect(SimplePermissionChecker.getRequiredPermissionForStream(StreamType.VAD)).toBe(PermissionType.MICROPHONE);
    });

    it('should return the correct permission for location stream', () => {
      expect(SimplePermissionChecker.getRequiredPermissionForStream(StreamType.LOCATION_UPDATE)).toBe(PermissionType.LOCATION);
    });

    it('should return the correct permission for calendar stream', () => {
      expect(SimplePermissionChecker.getRequiredPermissionForStream(StreamType.CALENDAR_EVENT)).toBe(PermissionType.CALENDAR);
    });

    it('should return the correct permission for notification streams', () => {
      expect(SimplePermissionChecker.getRequiredPermissionForStream(StreamType.PHONE_NOTIFICATION)).toBe(PermissionType.READ_NOTIFICATIONS);
      expect(SimplePermissionChecker.getRequiredPermissionForStream(StreamType.NOTIFICATION_DISMISSED)).toBe(PermissionType.READ_NOTIFICATIONS);
    });

    it('should return null for streams that do not require permissions', () => {
      expect(SimplePermissionChecker.getRequiredPermissionForStream(StreamType.BUTTON_PRESS)).toBeNull();
      expect(SimplePermissionChecker.getRequiredPermissionForStream(StreamType.HEAD_POSITION)).toBeNull();
      expect(SimplePermissionChecker.getRequiredPermissionForStream(StreamType.OPEN_DASHBOARD)).toBeNull();
    });

    it('should return the correct permission for language-specific streams', () => {
      const enTranscription = createTranscriptionStream('en-US');
      const frTranscription = createTranscriptionStream('fr-FR');
      const translation = createTranslationStream('es-ES', 'en-US');
      
      expect(SimplePermissionChecker.getRequiredPermissionForStream(enTranscription)).toBe(PermissionType.MICROPHONE);
      expect(SimplePermissionChecker.getRequiredPermissionForStream(frTranscription)).toBe(PermissionType.MICROPHONE);
      expect(SimplePermissionChecker.getRequiredPermissionForStream(translation)).toBe(PermissionType.MICROPHONE);
    });
  });

  describe('hasPermission', () => {
    it('should return true when app has the specific permission', () => {
      const app = createTestApp([{ type: PermissionType.MICROPHONE }]);
      expect(SimplePermissionChecker.hasPermission(app, PermissionType.MICROPHONE)).toBe(true);
    });

    it('should return false when app does not have the specific permission', () => {
      const app = createTestApp([{ type: PermissionType.LOCATION }]);
      expect(SimplePermissionChecker.hasPermission(app, PermissionType.MICROPHONE)).toBe(false);
    });

    it('should return true for any permission when app has ALL permission', () => {
      const app = createTestApp([{ type: PermissionType.ALL }]);
      expect(SimplePermissionChecker.hasPermission(app, PermissionType.MICROPHONE)).toBe(true);
      expect(SimplePermissionChecker.hasPermission(app, PermissionType.LOCATION)).toBe(true);
      expect(SimplePermissionChecker.hasPermission(app, PermissionType.CALENDAR)).toBe(true);
      expect(SimplePermissionChecker.hasPermission(app, PermissionType.READ_NOTIFICATIONS)).toBe(true);
    });

    it('should return false when app has no permissions defined', () => {
      const app = createTestApp([]);
      expect(SimplePermissionChecker.hasPermission(app, PermissionType.MICROPHONE)).toBe(false);
    });

    // Legacy permission compatibility tests
    it('should allow READ_NOTIFICATIONS when app has legacy NOTIFICATIONS permission', () => {
      const app = createTestApp([{ type: PermissionType.NOTIFICATIONS }]);
      expect(SimplePermissionChecker.hasPermission(app, PermissionType.READ_NOTIFICATIONS)).toBe(true);
    });

    it('should NOT allow POST_NOTIFICATIONS when app has legacy NOTIFICATIONS permission', () => {
      const app = createTestApp([{ type: PermissionType.NOTIFICATIONS }]);
      expect(SimplePermissionChecker.hasPermission(app, PermissionType.POST_NOTIFICATIONS)).toBe(false);
    });

    it('should allow direct READ permission with new READ_notifications', () => {
      const app = createTestApp([{ type: PermissionType.READ_NOTIFICATIONS }]);
      expect(SimplePermissionChecker.hasPermission(app, PermissionType.READ_NOTIFICATIONS)).toBe(true);
    });

    it('should allow direct post permission with new post_notifications', () => {
      const app = createTestApp([{ type: PermissionType.POST_NOTIFICATIONS }]);
      expect(SimplePermissionChecker.hasPermission(app, PermissionType.POST_NOTIFICATIONS)).toBe(true);
    });
  });

  describe('filterSubscriptions', () => {
    it('should allow all streams that do not require permissions', () => {
      const app = createTestApp([]);
      const subscriptions = [
        StreamType.BUTTON_PRESS,
        StreamType.HEAD_POSITION,
        StreamType.OPEN_DASHBOARD
      ];

      const { allowed, rejected } = SimplePermissionChecker.filterSubscriptions(app, subscriptions);
      expect(allowed).toEqual(subscriptions);
      expect(rejected).toEqual([]);
    });

    it('should filter out streams that require undeclared permissions', () => {
      const app = createTestApp([{ type: PermissionType.LOCATION }]);
      const subscriptions = [
        StreamType.BUTTON_PRESS,       // No permission required
        StreamType.LOCATION_UPDATE,    // Has LOCATION permission
        StreamType.AUDIO_CHUNK,        // No MICROPHONE permission
        StreamType.CALENDAR_EVENT      // No CALENDAR permission
      ];

      const { allowed, rejected } = SimplePermissionChecker.filterSubscriptions(app, subscriptions);
      expect(allowed).toEqual([
        StreamType.BUTTON_PRESS,
        StreamType.LOCATION_UPDATE
      ]);
      expect(rejected).toEqual([
        { stream: StreamType.AUDIO_CHUNK, requiredPermission: PermissionType.MICROPHONE },
        { stream: StreamType.CALENDAR_EVENT, requiredPermission: PermissionType.CALENDAR }
      ]);
    });

    it('should allow all streams when app has ALL permission', () => {
      const app = createTestApp([{ type: PermissionType.ALL }]);
      const subscriptions = [
        StreamType.BUTTON_PRESS,
        StreamType.LOCATION_UPDATE,
        StreamType.AUDIO_CHUNK,
        StreamType.CALENDAR_EVENT,
        StreamType.PHONE_NOTIFICATION
      ];

      const { allowed, rejected } = SimplePermissionChecker.filterSubscriptions(app, subscriptions);
      expect(allowed).toEqual(subscriptions);
      expect(rejected).toEqual([]);
    });

    it('should properly filter language-specific streams', () => {
      const app = createTestApp([{ type: PermissionType.LOCATION }]);
      const subscriptions = [
        createTranscriptionStream('en-US'),  // No MICROPHONE permission
        StreamType.LOCATION_UPDATE           // Has LOCATION permission
      ];

      const { allowed, rejected } = SimplePermissionChecker.filterSubscriptions(app, subscriptions);
      expect(allowed).toEqual([StreamType.LOCATION_UPDATE]);
      expect(rejected.length).toBe(1);
      expect(rejected[0].requiredPermission).toBe(PermissionType.MICROPHONE);
    });

    it('should allow notification streams for apps with legacy NOTIFICATIONS permission', () => {
      const app = createTestApp([{ type: PermissionType.NOTIFICATIONS }]);
      const subscriptions = [
        StreamType.PHONE_NOTIFICATION,
        StreamType.NOTIFICATION_DISMISSED
      ];

      const { allowed, rejected } = SimplePermissionChecker.filterSubscriptions(app, subscriptions);
      expect(allowed).toEqual(subscriptions);
      expect(rejected).toEqual([]);
    });
  });

  describe('normalizePermissions', () => {
    it('should convert legacy NOTIFICATIONS to READ_NOTIFICATIONS', () => {
      const legacyPermissions = [
        { type: PermissionType.NOTIFICATIONS, description: 'Legacy notification access' },
        { type: PermissionType.MICROPHONE, description: 'Microphone access' }
      ];

      const normalized = SimplePermissionChecker.normalizePermissions(legacyPermissions);
      
      expect(normalized).toHaveLength(2);
      expect(normalized[0].type).toBe(PermissionType.READ_NOTIFICATIONS);
      expect(normalized[0].description).toBe('Legacy notification access');
      expect(normalized[1].type).toBe(PermissionType.MICROPHONE);
    });

    it('should not duplicate permissions when normalizing', () => {
      const mixedPermissions = [
        { type: PermissionType.NOTIFICATIONS, description: 'Legacy' },
        { type: PermissionType.READ_NOTIFICATIONS, description: 'Direct' },
        { type: PermissionType.MICROPHONE }
      ];

      const normalized = SimplePermissionChecker.normalizePermissions(mixedPermissions);
      
      expect(normalized).toHaveLength(2);
      expect(normalized.map(p => p.type)).toContain(PermissionType.READ_NOTIFICATIONS);
      expect(normalized.map(p => p.type)).toContain(PermissionType.MICROPHONE);
    });

    it('should add default description for legacy permissions without description', () => {
      const legacyPermissions = [
        { type: PermissionType.NOTIFICATIONS }
      ];

      const normalized = SimplePermissionChecker.normalizePermissions(legacyPermissions);
      
      expect(normalized[0].description).toBe('Read phone notifications');
    });
  });
});
>>>>>>> ed295e98
<|MERGE_RESOLUTION|>--- conflicted
+++ resolved
@@ -1,153 +1,4 @@
-<<<<<<< HEAD
-// import { SimplePermissionChecker } from '../simple-permission-checker';
-// import { PermissionType } from '@augmentos/sdk';
-// import { StreamType, createTranscriptionStream, createTranslationStream } from '@augmentos/sdk';
-// import { AppI } from '../../../models/app.model';
-// import { expect, test, describe, it } from "bun:test";
-
-// describe('SimplePermissionChecker', () => {
-//   // Sample app with various permission configurations
-//   const createTestApp = (permissions: Array<{ type: PermissionType; description?: string }>): AppI => {
-//     return {
-//       packageName: 'test.app',
-//       name: 'Test App',
-//       publicUrl: 'http://example.com',
-//       logoURL: 'http://example.com/logo.png',
-//       tpaType: 'standard',
-//       appStoreStatus: 'DEVELOPMENT',
-//       permissions,
-//       isPublic: false,
-//       hashedApiKey: 'hashedkey',
-//     } as unknown as AppI;
-//   };
-
-//   describe('getRequiredPermissionForStream', () => {
-//     it('should return the correct permission for audio streams', () => {
-//       expect(SimplePermissionChecker.getRequiredPermissionForStream(StreamType.AUDIO_CHUNK)).toBe(PermissionType.MICROPHONE);
-//       expect(SimplePermissionChecker.getRequiredPermissionForStream(StreamType.TRANSCRIPTION)).toBe(PermissionType.MICROPHONE);
-//       expect(SimplePermissionChecker.getRequiredPermissionForStream(StreamType.TRANSLATION)).toBe(PermissionType.MICROPHONE);
-//       expect(SimplePermissionChecker.getRequiredPermissionForStream(StreamType.VAD)).toBe(PermissionType.MICROPHONE);
-//     });
-
-//     it('should return the correct permission for location stream', () => {
-//       expect(SimplePermissionChecker.getRequiredPermissionForStream(StreamType.LOCATION_UPDATE)).toBe(PermissionType.LOCATION);
-//     });
-
-//     it('should return the correct permission for calendar stream', () => {
-//       expect(SimplePermissionChecker.getRequiredPermissionForStream(StreamType.CALENDAR_EVENT)).toBe(PermissionType.CALENDAR);
-//     });
-
-//     it('should return the correct permission for notification streams', () => {
-//       expect(SimplePermissionChecker.getRequiredPermissionForStream(StreamType.PHONE_NOTIFICATION)).toBe(PermissionType.NOTIFICATIONS);
-//       expect(SimplePermissionChecker.getRequiredPermissionForStream(StreamType.NOTIFICATION_DISMISSED)).toBe(PermissionType.NOTIFICATIONS);
-//     });
-
-//     it('should return null for streams that do not require permissions', () => {
-//       expect(SimplePermissionChecker.getRequiredPermissionForStream(StreamType.BUTTON_PRESS)).toBeNull();
-//       expect(SimplePermissionChecker.getRequiredPermissionForStream(StreamType.HEAD_POSITION)).toBeNull();
-//       expect(SimplePermissionChecker.getRequiredPermissionForStream(StreamType.OPEN_DASHBOARD)).toBeNull();
-//     });
-
-//     it('should return the correct permission for language-specific streams', () => {
-//       const enTranscription = createTranscriptionStream('en-US');
-//       const frTranscription = createTranscriptionStream('fr-FR');
-//       const translation = createTranslationStream('es-ES', 'en-US');
-      
-//       expect(SimplePermissionChecker.getRequiredPermissionForStream(enTranscription)).toBe(PermissionType.MICROPHONE);
-//       expect(SimplePermissionChecker.getRequiredPermissionForStream(frTranscription)).toBe(PermissionType.MICROPHONE);
-//       expect(SimplePermissionChecker.getRequiredPermissionForStream(translation)).toBe(PermissionType.MICROPHONE);
-//     });
-//   });
-
-//   describe('hasPermission', () => {
-//     it('should return true when app has the specific permission', () => {
-//       const app = createTestApp([{ type: PermissionType.MICROPHONE }]);
-//       expect(SimplePermissionChecker.hasPermission(app, PermissionType.MICROPHONE)).toBe(true);
-//     });
-
-//     it('should return false when app does not have the specific permission', () => {
-//       const app = createTestApp([{ type: PermissionType.LOCATION }]);
-//       expect(SimplePermissionChecker.hasPermission(app, PermissionType.MICROPHONE)).toBe(false);
-//     });
-
-//     it('should return true for any permission when app has ALL permission', () => {
-//       const app = createTestApp([{ type: PermissionType.ALL }]);
-//       expect(SimplePermissionChecker.hasPermission(app, PermissionType.MICROPHONE)).toBe(true);
-//       expect(SimplePermissionChecker.hasPermission(app, PermissionType.LOCATION)).toBe(true);
-//       expect(SimplePermissionChecker.hasPermission(app, PermissionType.CALENDAR)).toBe(true);
-//       expect(SimplePermissionChecker.hasPermission(app, PermissionType.NOTIFICATIONS)).toBe(true);
-//     });
-
-//     it('should return false when app has no permissions defined', () => {
-//       const app = createTestApp([]);
-//       expect(SimplePermissionChecker.hasPermission(app, PermissionType.MICROPHONE)).toBe(false);
-//     });
-//   });
-
-//   describe('filterSubscriptions', () => {
-//     it('should allow all streams that do not require permissions', () => {
-//       const app = createTestApp([]);
-//       const subscriptions = [
-//         StreamType.BUTTON_PRESS,
-//         StreamType.HEAD_POSITION,
-//         StreamType.OPEN_DASHBOARD
-//       ];
-
-//       const { allowed, rejected } = SimplePermissionChecker.filterSubscriptions(app, subscriptions);
-//       expect(allowed).toEqual(subscriptions);
-//       expect(rejected).toEqual([]);
-//     });
-
-//     it('should filter out streams that require undeclared permissions', () => {
-//       const app = createTestApp([{ type: PermissionType.LOCATION }]);
-//       const subscriptions = [
-//         StreamType.BUTTON_PRESS,       // No permission required
-//         StreamType.LOCATION_UPDATE,    // Has LOCATION permission
-//         StreamType.AUDIO_CHUNK,        // No MICROPHONE permission
-//         StreamType.CALENDAR_EVENT      // No CALENDAR permission
-//       ];
-
-//       const { allowed, rejected } = SimplePermissionChecker.filterSubscriptions(app, subscriptions);
-//       expect(allowed).toEqual([
-//         StreamType.BUTTON_PRESS,
-//         StreamType.LOCATION_UPDATE
-//       ]);
-//       expect(rejected).toEqual([
-//         { stream: StreamType.AUDIO_CHUNK, requiredPermission: PermissionType.MICROPHONE },
-//         { stream: StreamType.CALENDAR_EVENT, requiredPermission: PermissionType.CALENDAR }
-//       ]);
-//     });
-
-//     it('should allow all streams when app has ALL permission', () => {
-//       const app = createTestApp([{ type: PermissionType.ALL }]);
-//       const subscriptions = [
-//         StreamType.BUTTON_PRESS,
-//         StreamType.LOCATION_UPDATE,
-//         StreamType.AUDIO_CHUNK,
-//         StreamType.CALENDAR_EVENT,
-//         StreamType.PHONE_NOTIFICATION
-//       ];
-
-//       const { allowed, rejected } = SimplePermissionChecker.filterSubscriptions(app, subscriptions);
-//       expect(allowed).toEqual(subscriptions);
-//       expect(rejected).toEqual([]);
-//     });
-
-//     it('should properly filter language-specific streams', () => {
-//       const app = createTestApp([{ type: PermissionType.LOCATION }]);
-//       const subscriptions = [
-//         createTranscriptionStream('en-US'),  // No MICROPHONE permission
-//         StreamType.LOCATION_UPDATE           // Has LOCATION permission
-//       ];
-
-//       const { allowed, rejected } = SimplePermissionChecker.filterSubscriptions(app, subscriptions);
-//       expect(allowed).toEqual([StreamType.LOCATION_UPDATE]);
-//       expect(rejected.length).toBe(1);
-//       expect(rejected[0].requiredPermission).toBe(PermissionType.MICROPHONE);
-//     });
-//   });
-// });
-=======
+// @ts-nocheck
 import { SimplePermissionChecker } from '../simple-permission-checker';
 import { PermissionType } from '@augmentos/sdk';
 import { StreamType, createTranscriptionStream, createTranslationStream } from '@augmentos/sdk';
@@ -368,5 +219,4 @@
       expect(normalized[0].description).toBe('Read phone notifications');
     });
   });
-});
->>>>>>> ed295e98
+});