--- conflicted
+++ resolved
@@ -176,8 +176,6 @@
   ToolSchema,
   ToolParameterSchema
 } from './models';
-
-<<<<<<< HEAD
 // Export RTMP streaming types
 export {
   VideoConfig,
@@ -185,8 +183,6 @@
   StreamConfig,
   StreamStatusHandler
 } from './rtmp-stream';
-=======
->>>>>>> 72a99390
 
 /**
  * WebSocket error information
