// src/types/events/display.ts

import type { WebSocketMessage } from "../websocket/common";

export interface TextWall {
  layoutType: 'text_wall';
  text: string;
}

export interface DoubleTextWall {
  layoutType: 'double_text_wall';
  topText: string;
  bottomText: string;
}

export interface DashboardCard {
  layoutType: 'dashboard_card';
  leftText: string;
  rightText: string;
}

export interface ReferenceCard {
  layoutType: 'reference_card';
  title: string;
  text: string;
}

export interface DisplayRequest extends WebSocketMessage {
  view: "dashboard" | string;
  type: 'display_event'; // not gonna make this match so we don't have to change it everywhere. maybe theres a better way to manage enums in typescript so we can leverage them.
  layout: Layout;
  timestamp: Date;
  packageName: "system" | string;
  durationMs?: number;
<<<<<<< HEAD
}

export type Layout = TextWall | DoubleTextWall | DashboardCard | ReferenceCard;
=======
}
>>>>>>> 11b72057
<|MERGE_RESOLUTION|>--- conflicted
+++ resolved
@@ -32,10 +32,6 @@
   timestamp: Date;
   packageName: "system" | string;
   durationMs?: number;
-<<<<<<< HEAD
 }
 
-export type Layout = TextWall | DoubleTextWall | DashboardCard | ReferenceCard;
-=======
-}
->>>>>>> 11b72057
+export type Layout = TextWall | DoubleTextWall | DashboardCard | ReferenceCard;