package com.augmentos.augmentos_core;

import static com.augmentos.augmentoslib.AugmentOSGlobalConstants.AugmentOSManagerPackageName;
import static com.augmentos.augmentos_core.BatteryOptimizationHelper.handleBatteryOptimization;
import static com.augmentos.augmentos_core.BatteryOptimizationHelper.isSystemApp;
import static com.augmentos.augmentos_core.Constants.BUTTON_EVENT_ENDPOINT;
import static com.augmentos.augmentos_core.Constants.DIARIZE_QUERY_ENDPOINT;
import static com.augmentos.augmentos_core.Constants.REQUEST_APP_BY_PACKAGE_NAME_DOWNLOAD_LINK_ENDPOINT;
import static com.augmentos.augmentos_core.Constants.UI_POLL_ENDPOINT;
import static com.augmentos.augmentos_core.Constants.GEOLOCATION_STREAM_ENDPOINT;
import static com.augmentos.augmentos_core.Constants.GET_USER_SETTINGS_ENDPOINT;
import static com.augmentos.augmentos_core.Constants.explicitAgentQueriesKey;
import static com.augmentos.augmentos_core.Constants.explicitAgentResultsKey;
import static com.augmentos.augmentos_core.Constants.glassesCardTitle;
import static com.augmentos.augmentos_core.Constants.notificationFilterKey;
import static com.augmentos.augmentos_core.Constants.shouldUpdateSettingsKey;
import static com.augmentos.augmentos_core.Constants.displayRequestsKey;
import static com.augmentos.augmentos_core.Constants.wakeWordTimeKey;
import static com.augmentos.augmentos_core.Constants.augmentOsMainServiceNotificationId;
import static com.augmentos.augmentos_core.statushelpers.JsonHelper.convertJsonToMap;
import static com.augmentos.smartglassesmanager.SmartGlassesAndroidService.getSmartGlassesDeviceFromModelName;
import static com.augmentos.smartglassesmanager.SmartGlassesAndroidService.savePreferredWearable;
import static com.augmentos.smartglassesmanager.smartglassescommunicators.EvenRealitiesG1SGC.deleteEvenSharedPreferences;
import static com.augmentos.smartglassesmanager.smartglassescommunicators.EvenRealitiesG1SGC.savePreferredG1DeviceId;

import android.app.Notification;
import android.app.NotificationChannel;
import android.app.NotificationManager;
import android.app.PendingIntent;
import android.app.Service;
import android.content.BroadcastReceiver;
import android.content.ComponentName;
import android.content.Context;
import android.content.Intent;
import android.content.IntentFilter;
import android.content.ServiceConnection;
import android.content.SharedPreferences;
import android.content.pm.PackageInfo;
import android.content.pm.PackageManager;
import android.content.res.Resources;
import android.hardware.display.VirtualDisplay;
import android.media.projection.MediaProjection;
import android.os.Binder;
import android.os.Build;
import android.os.Bundle;
import android.os.Handler;
import android.os.IBinder;
import android.os.Looper;
import android.service.notification.NotificationListenerService;
import android.util.Log;

import java.io.IOException;
import java.io.InputStream;
import java.nio.charset.StandardCharsets;

import androidx.core.app.NotificationCompat;
import androidx.preference.PreferenceManager;

import com.augmentos.augmentoslib.events.SmartGlassesConnectionStateChangedEvent;
import com.augmentos.smartglassesmanager.eventbusmessages.SmartGlassesConnectionEvent;
import com.augmentos.smartglassesmanager.utils.SmartGlassesConnectionState;
//import com.google.firebase.auth.FirebaseAuth;
//import com.google.firebase.auth.FirebaseUser;
//import com.google.firebase.auth.GetTokenResult;
import com.posthog.java.PostHog;
import com.augmentos.augmentoslib.PhoneNotification;
import com.augmentos.augmentoslib.ThirdPartyApp;
import com.augmentos.augmentoslib.ThirdPartyAppType;
import com.augmentos.augmentoslib.events.NotificationEvent;
import com.augmentos.augmentos_core.comms.AugmentOsActionsCallback;
import com.augmentos.augmentos_core.comms.AugmentosBlePeripheral;
import com.augmentos.augmentos_core.events.AugmentosSmartGlassesDisconnectedEvent;
import com.augmentos.augmentos_core.events.GoogleAuthFailedEvent;
import com.augmentos.augmentos_core.augmentos_backend.BackendServerComms;
import com.augmentos.augmentos_core.augmentos_backend.VolleyJsonCallback;
import com.augmentos.augmentos_core.events.NewScreenImageEvent;
import com.augmentos.augmentos_core.events.NewScreenTextEvent;
import com.augmentos.augmentos_core.events.ThirdPartyAppErrorEvent;
import com.augmentos.augmentos_core.events.TriggerSendStatusToAugmentOsManagerEvent;
import com.augmentos.augmentos_core.statushelpers.BatteryStatusHelper;
import com.augmentos.augmentos_core.statushelpers.DeviceInfo;
import com.augmentos.augmentos_core.statushelpers.GsmStatusHelper;
import com.augmentos.augmentos_core.statushelpers.WifiStatusHelper;
import com.augmentos.augmentos_core.tpa.TPASystem;
import com.augmentos.augmentos_core.ui.AugmentosCoreUi;
import com.augmentos.augmentoslib.events.KillTpaEvent;
import com.augmentos.augmentoslib.events.TranslateOutputEvent;
import com.augmentos.augmentoslib.events.StartAsrStreamRequestEvent;
import com.augmentos.augmentoslib.events.StopAsrStreamRequestEvent;
import com.augmentos.smartglassesmanager.eventbusmessages.NewAsrLanguagesEvent;

import com.augmentos.smartglassesmanager.SmartGlassesAndroidService;
import com.augmentos.smartglassesmanager.eventbusmessages.BrightnessLevelEvent;
import com.augmentos.smartglassesmanager.eventbusmessages.DisplayGlassesDashboardEvent;
import com.augmentos.smartglassesmanager.eventbusmessages.GlassesBluetoothSearchDiscoverEvent;
import com.augmentos.smartglassesmanager.eventbusmessages.GlassesBluetoothSearchStopEvent;
import com.augmentos.smartglassesmanager.eventbusmessages.BatteryLevelEvent;
import com.augmentos.smartglassesmanager.eventbusmessages.GlassesDisplayPowerEvent;
import com.augmentos.smartglassesmanager.eventbusmessages.GlassesHeadDownEvent;
import com.augmentos.smartglassesmanager.eventbusmessages.GlassesHeadUpEvent;
import com.augmentos.smartglassesmanager.eventbusmessages.SetSensingEnabledEvent;
import com.augmentos.smartglassesmanager.speechrecognition.AsrStreamKey;
import com.augmentos.smartglassesmanager.speechrecognition.SpeechRecSwitchSystem;
import com.augmentos.smartglassesmanager.supportedglasses.SmartGlassesDevice;

import com.augmentos.augmentoslib.events.DiarizationOutputEvent;
import com.augmentos.augmentoslib.events.GlassesTapOutputEvent;
import com.augmentos.augmentoslib.events.SmartRingButtonOutputEvent;
import com.augmentos.augmentoslib.events.SpeechRecOutputEvent;

import org.greenrobot.eventbus.EventBus;
import org.greenrobot.eventbus.Subscribe;
import org.json.JSONArray;
import org.json.JSONException;
import org.json.JSONObject;

import java.io.File;
import java.text.SimpleDateFormat;
import java.util.ArrayList;
import java.util.Comparator;
import java.util.Date;
import java.util.HashMap;
import java.util.HashSet;
import java.util.Iterator;
import java.util.Locale;
import java.util.Map;
import java.util.Objects;
import java.util.Collections;
import java.util.List;
import java.util.Scanner;
import java.util.Set;
import java.util.UUID;
//SpeechRecIntermediateOutputEvent
import com.augmentos.smartglassesmanager.utils.EnvHelper;
import com.augmentos.augmentoslib.enums.AsrStreamType;

import android.app.DownloadManager;
import android.net.Uri;
import android.os.Environment;


public class AugmentosService extends Service implements AugmentOsActionsCallback {
    public static final String TAG = "AugmentOS_AugmentOSService";

    private final IBinder binder = new LocalBinder();

    private static final String POSTHOG_API_KEY = "phc_J7nhqRlkNVoUjKxQZnpYtqRoyEeLl3gFCwYsajxFvpc";
    private static final String POSTHOG_HOST = "https://us.i.posthog.com";
//    private FirebaseAuth firebaseAuth;
//    private FirebaseAuth.AuthStateListener authStateListener;
//    private FirebaseAuth.IdTokenListener idTokenListener;

    private final String notificationAppName = "AugmentOS Core";
    private final String notificationDescription = "Running in foreground";
    private final String myChannelId = "augmentos_core";
    public static final String ACTION_START_CORE = "ACTION_START_CORE";
    public static final String ACTION_STOP_CORE = "ACTION_STOP_CORE";

    public static final String ACTION_START_FOREGROUND_SERVICE = "MY_ACTION_START_FOREGROUND_SERVICE";
    public static final String ACTION_STOP_FOREGROUND_SERVICE = "MY_ACTION_STOP_FOREGROUND_SERVICE";

    private BatteryStatusHelper batteryStatusHelper;
    private WifiStatusHelper wifiStatusHelper;
    private GsmStatusHelper gsmStatusHelper;

    //AugmentOS stuff
    String authToken = "";
    private BackendServerComms backendServerComms;
    ArrayList<String> responsesBuffer;
    ArrayList<String> transcriptsBuffer;
    ArrayList<String> responsesToShare;
    private final Handler csePollLoopHandler = new Handler(Looper.getMainLooper());
    private Runnable cseRunnableCode;
    private final Handler displayPollLoopHandler = new Handler(Looper.getMainLooper());
    private final Handler locationSendingLoopHandler = new Handler(Looper.getMainLooper());
    private MediaProjection mediaProjection;
    private VirtualDisplay virtualDisplay;
    private final Handler screenCaptureHandler = new Handler();
    private Runnable screenCaptureRunnable;
    private Runnable uiPollRunnableCode;
    private Runnable displayRunnableCode;
    private Runnable locationSendingRunnableCode;
    private long lastDataSentTime = 0;
    private final long POLL_INTERVAL_ACTIVE = 200; // 200ms when actively sending data
    private final long POLL_INTERVAL_INACTIVE = 5000; // 5000ms (5s) when inactive
    private final long DATA_SENT_THRESHOLD = 90000; // 90 seconds
    private LocationSystem locationSystem;
    static final String deviceId = "android";

    private final long locationSendTime = 1000 * 10; // define in milliseconds

    long previousWakeWordTime = -1; // Initialize this at -1
    private long currTime = 0;
    private long lastPressed = 0;
    private final long lastTapped = 0;

    // Double clicking constants
    private final long doublePressTimeConst = 420;
    private final long doubleTapTimeConst = 600;

    public TPASystem tpaSystem;

    PostHog postHog;

    private String userId;
    public SmartGlassesConnectionState previousSmartGlassesConnectionState = SmartGlassesConnectionState.DISCONNECTED;


    private AugmentosBlePeripheral blePeripheral;

    public AugmentosSmartGlassesService smartGlassesService;
    private boolean isSmartGlassesServiceBound = false;
    private final List<Runnable> serviceReadyListeners = new ArrayList<>();
    private NotificationSystem notificationSystem;

    private Integer batteryLevel;
    private Integer brightnessLevel;

    private final boolean showingDashboardNow = false;
    private boolean contextualDashboardEnabled;
    private final Map<AsrStreamKey, Set<String>> activeStreams = new HashMap<>();

    public AugmentosService() {
    }

    private final ServiceConnection connection = new ServiceConnection() {
        @Override
        public void onServiceConnected(ComponentName name, IBinder service) {
            AugmentosSmartGlassesService.LocalBinder binder = (AugmentosSmartGlassesService.LocalBinder) service;
            smartGlassesService = (AugmentosSmartGlassesService) binder.getService();
            isSmartGlassesServiceBound = true;
            tpaSystem.setSmartGlassesService(smartGlassesService);
            for (Runnable action : serviceReadyListeners) {
                action.run();
            }
            serviceReadyListeners.clear();
        }

        @Override
        public void onServiceDisconnected(ComponentName name) {
            Log.d(TAG,"SMART GLASSES SERVICE DISCONNECTED!!!!");
            isSmartGlassesServiceBound = false;
            smartGlassesService = null;
            tpaSystem.setSmartGlassesService(smartGlassesService);

            // TODO: For now, stop all apps on disconnection
            // TODO: Future: Make this nicer
            tpaSystem.stopAllThirdPartyApps();
            sendStatusToAugmentOsManager();
        }
    };

    @Subscribe
    public synchronized void onSubscribeStartAsrStreamRequestEvent(StartAsrStreamRequestEvent event) {
        AsrStreamKey key;
        String transcribeLanguage = event.transcribeLanguage;
        if (event.asrStreamType == AsrStreamType.TRANSLATION) {
            String translateLanguage = event.translateLanguage;
            key = new AsrStreamKey(transcribeLanguage, translateLanguage);
        } else {
            key = new AsrStreamKey(transcribeLanguage);
        }
        addAsrStream(event.packageName, key);
    }

    @Subscribe
    public synchronized void onSubscribeStopAsrStreamRequestEvent(StopAsrStreamRequestEvent event) {
        AsrStreamKey key;
        String transcribeLanguage = event.transcribeLanguage;
        if (event.asrStreamType == AsrStreamType.TRANSLATION) {
            String translateLanguage = event.translateLanguage;
            key = new AsrStreamKey(transcribeLanguage, translateLanguage);
        } else {
            key = new AsrStreamKey(transcribeLanguage);
        }
        removeAsrStream(event.packageName, key);
    }

    private void addAsrStream(String packageName, AsrStreamKey key) {
        Set<String> subscribers = activeStreams.get(key);
        if (subscribers == null) {
            subscribers = new HashSet<>();
            activeStreams.put(key, subscribers);

            // Start the underlying ASR engine
            updateAsrLanguages();
        }

        subscribers.add(packageName);
        Log.d(TAG, "addAsrStream: " + packageName + " subscribed to " + key);
    }

    private void updateAsrLanguages() {
        //send the minimal list of languages to the speech rec framework
        EventBus.getDefault().post(new NewAsrLanguagesEvent(getActiveFilteredStreamKeys()));
    }

    private void removeAsrStream(String packageName, AsrStreamKey key) {
        Set<String> subscribers = activeStreams.get(key);
        if (subscribers == null) {
            Log.d(TAG, "removeAsrStream: Key " + key + " not active. Nothing to stop.");
            return;
        }

        subscribers.remove(packageName);
        Log.d(TAG, "removeAsrStream: " + packageName + " unsubscribed from " + key);

        if (subscribers.isEmpty()) {
            // Stop the underlying ASR
            updateAsrLanguages();

            activeStreams.remove(key);
        }
    }

    public synchronized List<AsrStreamKey> getActiveFilteredStreamKeys() {
        // 1) Find all languages that have at least one TRANSLATION active
        Set<String> translationLanguages = new HashSet<>();
        for (AsrStreamKey key : activeStreams.keySet()) {
            if (key.streamType == AsrStreamType.TRANSLATION) {
                translationLanguages.add(key.transcribeLanguage);
            }
        }

        // 2) Build the filtered list
        List<AsrStreamKey> filteredList = new ArrayList<>();
        for (AsrStreamKey key : activeStreams.keySet()) {
            if (key.streamType == AsrStreamType.TRANSLATION) {
                filteredList.add(key);
            } else if (key.streamType == AsrStreamType.TRANSCRIPTION) {
                if (!translationLanguages.contains(key.transcribeLanguage)) {
                    filteredList.add(key);
                }
            }
        }
        return filteredList;
    }

    @Subscribe
    public void onKillTpaEvent(KillTpaEvent event) {
        String tpaPackageName = event.tpa.packageName;
        Log.d(TAG, "TPA KILLING SELF: " + tpaPackageName);
        unsubscribeTpaFromAllStreams(tpaPackageName);
    }

    private void unsubscribeTpaFromAllStreams(String packageName) {
        for (Map.Entry<AsrStreamKey, Set<String>> entry : activeStreams.entrySet()) {
            entry.getValue().remove(packageName);
        }

        List<AsrStreamKey> keysToRemove = new ArrayList<>();
        for (Map.Entry<AsrStreamKey, Set<String>> entry : activeStreams.entrySet()) {
            AsrStreamKey key = entry.getKey();
            Set<String> subscribers = entry.getValue();

            if (subscribers.isEmpty()) {
                if (key.streamType == AsrStreamType.TRANSCRIPTION
                        && "en-US".equals(key.transcribeLanguage)) {
                    subscribers.add("AugmentOS_INTERNAL");
                } else {
                    keysToRemove.add(key);
                }
            }
        }

        for (AsrStreamKey removableKey : keysToRemove) {
            activeStreams.remove(removableKey);
        }
        updateAsrLanguages();
    }

    @Subscribe
    public void onAugmentosSmartGlassesDisconnectedEvent(AugmentosSmartGlassesDisconnectedEvent event){
        // TODO: For now, stop all apps on disconnection
        // TODO: Future: Make this nicer
        tpaSystem.stopAllThirdPartyApps();
        sendStatusToAugmentOsManager();
    }

    public void onTriggerSendStatusToAugmentOsManagerEvent(TriggerSendStatusToAugmentOsManagerEvent event) {
        sendStatusToAugmentOsManager();
    }

    @Subscribe
    public void onGlassesHeadUpEvent(GlassesHeadUpEvent event){
        EventBus.getDefault().post(new DisplayGlassesDashboardEvent());
    }

    @Subscribe
    public void onGlassesHeadDownEvent(GlassesHeadDownEvent event){
        if (smartGlassesService != null)
            smartGlassesService.windowManager.hideDashboard();
    }

    @Subscribe
    public void onGlassesTapSideEvent(GlassesTapOutputEvent event) {
        int numTaps = event.numTaps;
        boolean sideOfGlasses = event.sideOfGlasses;
        long time = event.timestamp;

        Log.d(TAG, "GLASSES TAPPED X TIMES: " + numTaps + " SIDEOFGLASSES: " + sideOfGlasses);
        if (smartGlassesService == null) return;
        if (numTaps == 2 || numTaps == 3) {
            if (smartGlassesService.windowManager.isDashboardShowing()) {
                smartGlassesService.windowManager.hideDashboard();
            } else {
                Log.d(TAG, "GOT A DOUBLE+ TAP");
                EventBus.getDefault().post(new DisplayGlassesDashboardEvent());
            }
        }
    }

    @Subscribe
    public void onThirdPartyAppErrorEvent(ThirdPartyAppErrorEvent event) {
        if (blePeripheral != null) {
            blePeripheral.sendNotifyManager(event.text, "error");
        }
        if (tpaSystem != null) {
            tpaSystem.stopThirdPartyAppByPackageName(event.packageName);
        }
        if (smartGlassesService != null) {
            smartGlassesService.windowManager.showAppLayer("system", () -> AugmentosSmartGlassesService.sendReferenceCard("App error", event.text), 10);
        }
        sendStatusToAugmentOsManager();
    }

    //TODO NO MORE PASTA
    public ArrayList<String> notificationList = new ArrayList<String>();
    @Subscribe
    public void onDisplayGlassesDashboardEvent(DisplayGlassesDashboardEvent event) {
        if (!contextualDashboardEnabled) {
            return;
        }

        // Get current time and date
        SimpleDateFormat timeFormat = new SimpleDateFormat("h:mm", Locale.getDefault());
        SimpleDateFormat dateFormat = new SimpleDateFormat("MMM dd", Locale.getDefault());
        String currentTime = timeFormat.format(new Date());
        String currentDate = dateFormat.format(new Date());

        // Get battery level
//            IntentFilter iFilter = new IntentFilter(Intent.ACTION_BATTERY_CHANGED);
//            Intent batteryStatus = this.registerReceiver(null, iFilter);
//            int level = batteryStatus != null ?
//                    batteryStatus.getIntExtra(BatteryManager.EXTRA_LEVEL, -1) : -1;
//            int scale = batteryStatus != null ?
//                    batteryStatus.getIntExtra(BatteryManager.EXTRA_SCALE, -1) : -1;
//            float batteryPct = level * 100 / (float)scale;

        // Build dashboard string with fancy formatting
        StringBuilder dashboard = new StringBuilder();
        //     dashboard.append("Dashboard - AugmentOS\n");
        dashboard.append(String.format(Locale.getDefault(), "│ %s, %s, %d%%\n", currentDate, currentTime, batteryLevel));
        //dashboard.append(String.format("│ Date      │ %s\n", currentDate));
//            dashboard.append(String.format("│ Battery │ %.0f%%\n", batteryPct));
//            dashboard.append("│ BLE       │ ON\n");

        boolean recentNotificationFound = false;
        ArrayList<PhoneNotification> notifications = notificationSystem.getNotificationQueue();
        PhoneNotification mostRecentNotification = null;
        long mostRecentTime = 0;
        long now = System.currentTimeMillis();

        for (PhoneNotification notification : notifications) {
            long notificationTime = notification.getTimestamp();
            if ((notificationTime + 5000) > now) {  // 5 seconds in milliseconds
                if (mostRecentTime == 0 || notificationTime > mostRecentTime) {
                    mostRecentTime = notificationTime;
                    mostRecentNotification = notification;
                }
            }
        }

        if (mostRecentNotification != null) {
            dashboard.append(String.format("│ %s - %s\n",
                    mostRecentNotification.getTitle(),
                    mostRecentNotification.getText()));
            recentNotificationFound = true;
        }

        // If no recent notification was found, display from the list
        if (!recentNotificationFound) {
            int notificationCount = Math.min(2, notificationList.size());
            for (int i = 0; i < notificationCount; i++) {
                dashboard.append(String.format("│ %s\n", notificationList.get(i)));
            }
        }

        // Send to text wall
        if (smartGlassesService != null) {
            smartGlassesService.windowManager.showDashboard(()-> smartGlassesService.sendTextWall(dashboard.toString()), -1);
        }
        Log.d(TAG, "Dashboard displayed: " + dashboard);
    }

    @Subscribe
    public void onGlassBatteryLevelEvent(BatteryLevelEvent event) {
//        Log.d(TAG, "BATTERY received");
        batteryLevel = event.batteryLevel;
        sendStatusToAugmentOsManager();
    }

    @Subscribe
    public void onBrightnessLevelEvent(BrightnessLevelEvent event) {
//        Log.d(TAG, "BRIGHTNESS received");
        brightnessLevel = event.brightnessLevel;
        PreferenceManager.getDefaultSharedPreferences(this)
                .edit()
                .putString(this.getResources().getString(com.augmentos.smartglassesmanager.R.string.SHARED_PREF_BRIGHTNESS), String.valueOf(brightnessLevel))
                .apply();
        sendStatusToAugmentOsManager();
    }

    @Override
    public void onCreate() {
        super.onCreate();

//        createNotificationChannel(); // New method to ensure one-time channel creation
//        startForeground(augmentOsMainServiceNotificationId, updateNotification());
        EnvHelper.init(this);
        //setup event bus subscribers
        EventBus.getDefault().register(this);

        getUserId();
        postHog = new PostHog.Builder(POSTHOG_API_KEY).host(POSTHOG_HOST).build();

        Map<String, Object> props = new HashMap<>();
        props.put("timestamp", System.currentTimeMillis());
        props.put("device_info", DeviceInfo.getDeviceInfo());
        postHog.capture(userId, "augmentos_service_started", props);

        //make responses holder
        responsesBuffer = new ArrayList<>();
        responsesToShare = new ArrayList<>();
        responsesBuffer.add("Welcome to AugmentOS.");

        //make responses holder
        transcriptsBuffer = new ArrayList<>();

        //setup backend comms
        backendServerComms = BackendServerComms.getInstance(this);
        batteryStatusHelper = new BatteryStatusHelper(this);
        wifiStatusHelper = new WifiStatusHelper(this);
        gsmStatusHelper = new GsmStatusHelper(this);

        notificationSystem = new NotificationSystem(this);

        contextualDashboardEnabled = getContextualDashboardEnabled();
        //startNotificationService();

        //what is the preferred wearable?
        String preferredWearable = AugmentosSmartGlassesService.getPreferredWearable(this);
// Init TPA broadcast receivers
        tpaSystem = new TPASystem(this, smartGlassesService);

        //setup english as an ASR language
        AsrStreamKey enKey = new AsrStreamKey("en-US");
        addAsrStream("AugmentOS_INTERNAL", enKey);

        // Initialize BLE Peripheral
        blePeripheral = new AugmentosBlePeripheral(this, this);
        if (!tpaSystem.isAppInstalled(AugmentOSManagerPackageName)) {
            // TODO: While we use simulated puck, disable the BLE Peripheral for testing
            // TODO: For now, just disable peripheral if manager is installed on same device
            // blePeripheral.start();
        }

        completeInitialization();
    }

    private void getUserId() {
        SharedPreferences prefs = PreferenceManager.getDefaultSharedPreferences(this);
        userId = prefs.getString("user_id", "");

        if (userId.isEmpty()) {
            // Generate a random UUID string if no userId exists
            userId = UUID.randomUUID().toString();

            // Save the new userId to SharedPreferences
            prefs.edit()
                    .putString("user_id", userId)
                    .apply();
        }
    }

    private void createNotificationChannel() {
        if (Build.VERSION.SDK_INT >= Build.VERSION_CODES.O) {
            NotificationChannel channel = new NotificationChannel(
                    myChannelId,
                    notificationAppName,
                    NotificationManager.IMPORTANCE_HIGH
            );
            channel.setDescription(notificationDescription);
            NotificationManager manager = getSystemService(NotificationManager.class);
            if (manager != null) {
                manager.createNotificationChannel(channel);
            }
        }
    }

    public void completeInitialization(){
        Log.d(TAG, "COMPLETE AUGMENTOS_CORE INITIALIZATION");
        setUpUiPolling();
        // setUpLocationSending();

        getCurrentMode(this);

        saveCurrentMode(this, getCurrentMode(this));

        saveCurrentMode(this, "");

        // Whitelist AugmentOS from battery optimization when system app
        // If not system app, bring up the settings menu
        if (isSystemApp(this)) {
            handleBatteryOptimization(this);
        }

        // TODO: Uncomment for auto-connect
        String preferredWearable = AugmentosSmartGlassesService.getPreferredWearable(this);
        if(!preferredWearable.isEmpty()) {
            SmartGlassesDevice preferredDevice = AugmentosSmartGlassesService.getSmartGlassesDeviceFromModelName(preferredWearable);
            if (preferredDevice != null) {
                executeOnceSmartGlassesServiceReady(this, () -> {
                    smartGlassesService.connectToSmartGlasses(preferredDevice);
                    sendStatusToAugmentOsManager();
                });
            } else {
                // We have some invalid device saved... delete from preferences
                AugmentosSmartGlassesService.savePreferredWearable(this, "");
            }
        }
    }

    @Override
    public int onStartCommand(Intent intent, int flags, int startId) {
        super.onStartCommand(intent, flags, startId);

        if (intent == null || intent.getAction() == null) {
            Log.e(TAG, "Received null intent or null action");
            return Service.START_STICKY; // Or handle this scenario appropriately
        }

        String action = intent.getAction();
        Bundle extras = intent.getExtras();

        switch (action) {
            case ACTION_START_CORE:
            case ACTION_START_FOREGROUND_SERVICE:
                // start the service in the foreground
                Log.d("TEST", "starting foreground");
                createNotificationChannel(); // New method to ensure one-time channel creation
                startForeground(augmentOsMainServiceNotificationId, updateNotification());

                // Send out the status once AugmentOS_Core is ready :)
                // tpaSystem.stopThirdPartyAppByPackageName(AugmentOSManagerPackageName);
                tpaSystem.startThirdPartyAppByPackageName(AugmentOSManagerPackageName);

                if (!NewPermissionUtils.areAllPermissionsGranted(this)) {
                    blePeripheral.sendPermissionsErrorToManager();
                }

                break;
            case ACTION_STOP_CORE:
            case ACTION_STOP_FOREGROUND_SERVICE:
                stopForeground(true);
                stopSelf();
                break;
            default:
                Log.d(TAG, "Unknown action received in onStartCommand");
                Log.d(TAG, action);
        }
        return Service.START_STICKY;
    }

    private Notification updateNotification() {
        Context context = getApplicationContext();

        PendingIntent action = PendingIntent.getActivity(context,
                0, new Intent(context, MainActivity.class),
                PendingIntent.FLAG_CANCEL_CURRENT | PendingIntent.FLAG_MUTABLE); // Flag indicating that if the described PendingIntent already exists, the current one should be canceled before generating a new one.

        NotificationManager manager = (NotificationManager) getSystemService(Context.NOTIFICATION_SERVICE);
        NotificationCompat.Builder builder;

        String CHANNEL_ID = myChannelId;

        NotificationChannel channel = new NotificationChannel(CHANNEL_ID, notificationAppName,
                NotificationManager.IMPORTANCE_HIGH);
        channel.setDescription(notificationDescription);
        manager.createNotificationChannel(channel);

        builder = new NotificationCompat.Builder(this, CHANNEL_ID);

        return builder.setContentIntent(action)
                .setContentTitle(notificationAppName)
                .setContentText(notificationDescription)
                .setSmallIcon(R.drawable.ic_launcher_foreground)
                .setTicker("...")
                .setContentIntent(action)
                .setOngoing(true).build();
    }

    // Method to start the Smart Glasses Service and bind to it
    public void startSmartGlassesService() {
        Intent intent = new Intent(this, AugmentosSmartGlassesService.class);
        // startService(intent);  // Start the service if it's not already running
        bindService(intent, connection, Context.BIND_AUTO_CREATE);  // Bind to the service
    }


    public void stopSmartGlassesService() {
        if (smartGlassesService != null) {
            unbindService(connection);  // Unbind from the service
            isSmartGlassesServiceBound = false;
            smartGlassesService = null;
            tpaSystem.setSmartGlassesService(smartGlassesService);
        }
        Intent intent = new Intent(this, AugmentosSmartGlassesService.class);
        stopService(intent);  // Stop the service
    }

    @Subscribe
    public void onGlassesDisplayPowerEvent(GlassesDisplayPowerEvent event) {
        if (smartGlassesService == null) return;
        if (event.turnedOn) {
            smartGlassesService.windowManager.showAppLayer("system", () -> smartGlassesService.sendReferenceCard("AugmentOS Connected", "Screen back on"), 4);
        }
    }

    @Subscribe
    public void onSmartGlassesConnnectionEvent(SmartGlassesConnectionStateChangedEvent event) {
        if (event.connectionState == previousSmartGlassesConnectionState) return;

        sendStatusToAugmentOsManager();
        if (event.connectionState == SmartGlassesConnectionState.CONNECTED) {
            Log.d(TAG, "Got event for onGlassesConnected.. CONNECTED ..");

            Log.d(TAG, "****************** SENDING REFERENCE CARD: CONNECTED TO AUGMENT OS");
            if (smartGlassesService != null)
                smartGlassesService.windowManager.showAppLayer("system", () -> smartGlassesService.sendReferenceCard("", "*** Connected to AugmentOS ***"), 6);

            //start transcribing
            updateAsrLanguages();

            Map<String, Object> props = new HashMap<>();
            props.put("glasses_model_name", event.device.deviceModelName);
            props.put("timestamp", System.currentTimeMillis());
            postHog.capture(userId, "glasses_connected", props);
        }
    }

    public void getSettings(){
        try{
            Log.d(TAG, "Runnign get settings");
            Context mContext = this.getApplicationContext();
            JSONObject getSettingsObj = new JSONObject();
            getSettingsObj.put("userId", userId);
            backendServerComms.restRequest(GET_USER_SETTINGS_ENDPOINT, getSettingsObj, new VolleyJsonCallback(){
                @Override
                public void onSuccess(JSONObject result){
                    try {
                        Log.d(TAG, "GOT GET Settings update result: " + result.toString());
                        JSONObject settings = result.getJSONObject("settings");
                        Boolean useDynamicTranscribeLanguage = settings.getBoolean("use_dynamic_transcribe_language");
                        String dynamicTranscribeLanguage = settings.getString("dynamic_transcribe_language");
                        Log.d(TAG, "Should use dynamic? " + useDynamicTranscribeLanguage);
//                        if (useDynamicTranscribeLanguage){
//                            Log.d(TAG, "Switching running transcribe language to: " + dynamicTranscribeLanguage);
//                            if (smartGlassesService != null)
//                                smartGlassesService.switchRunningTranscribeLanguage(dynamicTranscribeLanguage);
//                        } else {
//                            if (smartGlassesService != null)
//                                smartGlassesService.switchRunningTranscribeLanguage(smartGlassesService.getChosenTranscribeLanguage(mContext));
//                        }
                    } catch (JSONException e) {
                        throw new RuntimeException(e);
                    }
                }
                @Override
                public void onFailure(int code){
                    Log.d(TAG, "SOME FAILURE HAPPENED (getSettings)");
                }
            });
        } catch (Exception e){
            e.printStackTrace();
            Log.d(TAG, "SOME FAILURE HAPPENED (getSettings)");
        }
    }

    public void setUpUiPolling(){
        uiPollRunnableCode = new Runnable() {
            @Override
            public void run() {
                if (smartGlassesService != null) {
                    requestUiPoll();
                }
                long currentTime = System.currentTimeMillis();
                long interval = (currentTime - lastDataSentTime < DATA_SENT_THRESHOLD) ? POLL_INTERVAL_ACTIVE : POLL_INTERVAL_INACTIVE;
                csePollLoopHandler.postDelayed(this, interval);
            }
        };
        csePollLoopHandler.post(uiPollRunnableCode);
    }

    public void setUpLocationSending() {
        locationSystem = new LocationSystem(getApplicationContext());

        locationSendingLoopHandler.removeCallbacksAndMessages(this);

        locationSendingRunnableCode = new Runnable() {
            @Override
            public void run() {
                if (smartGlassesService != null)
                    requestLocation();
                locationSendingLoopHandler.postDelayed(this, locationSendTime);
            }
        };
        locationSendingLoopHandler.post(locationSendingRunnableCode);
    }

    @Override
    public void onDestroy(){
        csePollLoopHandler.removeCallbacks(uiPollRunnableCode);
        displayPollLoopHandler.removeCallbacks(displayRunnableCode);
        locationSystem.stopLocationUpdates();
        locationSendingLoopHandler.removeCallbacks(locationSendingRunnableCode);
        locationSendingLoopHandler.removeCallbacksAndMessages(null);
        screenCaptureHandler.removeCallbacks(screenCaptureRunnable);
        if (virtualDisplay != null) virtualDisplay.release();
        if (mediaProjection != null) mediaProjection.stop();
        EventBus.getDefault().unregister(this);

        if (blePeripheral != null) {
            blePeripheral.destroy();
        }

        if (smartGlassesService != null) {
            unbindService(connection);
            isSmartGlassesServiceBound = false;
            smartGlassesService = null;
            tpaSystem.setSmartGlassesService(smartGlassesService);
        }

        if(tpaSystem != null) {
            tpaSystem.destroy();
        }

        postHog.shutdown();

        super.onDestroy();
    }

    @Subscribe
    public void onSmartRingButtonEvent(SmartRingButtonOutputEvent event) {
        int buttonId = event.buttonId;
        long time = event.timestamp;
        boolean isDown = event.isDown;

        if(!isDown || buttonId != 1) return;
        Log.d(TAG,"DETECTED BUTTON PRESS W BUTTON ID: " + buttonId);
        currTime = System.currentTimeMillis();

        //Detect double presses
        if(isDown && currTime - lastPressed < doublePressTimeConst) {
            Log.d(TAG, "Double tap - CurrTime-lastPressed: "+ (currTime-lastPressed));
//            sendLatestCSEResultViaSms();
        }

        if(isDown) {
            lastPressed = System.currentTimeMillis();
        }
    }

    @Subscribe
    public void onDiarizeData(DiarizationOutputEvent event) {
        Log.d(TAG, "SENDING DIARIZATION STUFF");
        try{
            JSONObject jsonQuery = new JSONObject();
            jsonQuery.put("transcript_meta_data", event.diarizationData);
            jsonQuery.put("timestamp", System.currentTimeMillis() / 1000);
            jsonQuery.put("userId", userId);
            backendServerComms.restRequest(DIARIZE_QUERY_ENDPOINT, jsonQuery, new VolleyJsonCallback(){
                @Override
                public void onSuccess(JSONObject result){
                    try {
                        parseSendTranscriptResult(result);
                    } catch (JSONException e) {
                        throw new RuntimeException(e);
                    }
                }
                @Override
                public void onFailure(int code){
                    Log.d(TAG, "SOME FAILURE HAPPENED (send Diarize Data)");
                }

            });
        } catch (JSONException e){
            e.printStackTrace();
        }
    }

    @Subscribe
    public void onTranscript(SpeechRecOutputEvent event) {
        String text = event.text;
        String languageCode = event.languageCode;
        boolean isFinal = event.isFinal;

        AsrStreamKey streamKey = new AsrStreamKey(languageCode);

        if (activeStreams.containsKey(streamKey)) {
            Set<String> activeStreamElements = activeStreams.get(streamKey);

            if (activeStreamElements != null) {
                for (String packageName : activeStreamElements) {
                    if (Objects.equals(packageName, "AugmentOS_INTERNAL")) {
                        continue;
                    }
                    Log.d(TAG, "Active stream element processed: " + packageName);
                    tpaSystem.sendTranscriptEventToTpa(event, packageName);
                }
            } else {
                Log.w(TAG, "Active stream elements are null, nothing to process.");
            }
        }

        if (isFinal) {
            transcriptsBuffer.add(text);
        }
    }

    @Subscribe
    public void onTranslate(TranslateOutputEvent event){
        String fromLanguageCode = event.fromLanguageCode;
        String toLanguageCode = event.toLanguageCode;
        AsrStreamKey streamKey = new AsrStreamKey(fromLanguageCode, toLanguageCode);

        if (activeStreams.containsKey(streamKey)) {
            Set<String> activeStreamElements = activeStreams.get(streamKey);

            if (activeStreamElements != null) {
                for (String packageName : activeStreamElements) {
                    if (Objects.equals(packageName, "AugmentOS_INTERNAL")) {
                        continue;
                    }
                    Log.d(TAG, "Active stream element processed: " + packageName);
                    tpaSystem.sendTranslateEventToTpa(event, packageName);
                }
            } else {
                Log.w(TAG, "Active stream elements are null, nothing to process.");
            }
        }
    }

    public void requestUiPoll(){
        try{
            JSONObject jsonQuery = new JSONObject();
            jsonQuery.put("deviceId", deviceId);
            jsonQuery.put("userId", userId);
            backendServerComms.restRequest(UI_POLL_ENDPOINT, jsonQuery, new VolleyJsonCallback(){
                @Override
                public void onSuccess(JSONObject result) throws JSONException {
                    parseAugmentosResults(result);
                }
                @Override
                public void onFailure(int code){
                    Log.d(TAG, "SOME FAILURE HAPPENED (requestUiPoll)");
                    if (code == 401){
                        EventBus.getDefault().post(new GoogleAuthFailedEvent("401 AUTH ERROR (requestUiPoll)"));
                    }
                }
            });
        } catch (JSONException e){
            e.printStackTrace();
        }
    }

    private void parseAugmentosResults(JSONObject jsonResponse) throws JSONException {
        JSONArray rootArray = jsonResponse.getJSONArray(notificationFilterKey);

        if (rootArray.length() == 0) {
            return;
        }

        JSONObject firstEntry = rootArray.getJSONObject(0);

        JSONArray notifications = firstEntry.getJSONArray("notification_data");
        Log.d(TAG, "Got notifications: " + notifications);

        List<JSONObject> sortedNotifications = new ArrayList<>();
        for (int i = 0; i < notifications.length(); i++) {
            sortedNotifications.add(notifications.getJSONObject(i));
        }

        Collections.sort(sortedNotifications, new Comparator<JSONObject>() {
            @Override
            public int compare(JSONObject a, JSONObject b) {
                try {
                    return Integer.compare(a.getInt("rank"), b.getInt("rank"));
                } catch (JSONException e) {
                    // If a rank is missing or unparsable, treat as equal
                    return 0;
                }
            }
        });

        notificationList.clear();
//        Log.d(TAG, "Got notifications: " + sortedNotifications.toString());

        for (int i = 0; i < sortedNotifications.size(); i++) {
            JSONObject notification = sortedNotifications.get(i);
            String summary = notification.getString("summary");
            notificationList.add(summary);
        }
    }

    public void requestLocation(){
//        Log.d(TAG, "running request locatoin");
        try{
            // Get location data as JSONObject
            double latitude = locationSystem.lat;
            double longitude = locationSystem.lng;

            // TODO: Filter here... is it meaningfully different?
            if(latitude == 0 && longitude == 0) return;

//            Log.d(TAG, "Got a GOOD location!");

            JSONObject jsonQuery = new JSONObject();
            jsonQuery.put("deviceId", deviceId);
            jsonQuery.put("userId", userId);
            jsonQuery.put("lat", latitude);
            jsonQuery.put("lng", longitude);

            backendServerComms.restRequest(GEOLOCATION_STREAM_ENDPOINT, jsonQuery, new VolleyJsonCallback(){
                @Override
                public void onSuccess(JSONObject result){
                    Log.d(TAG, "Request sent Successfully: " + result.toString());
                }
                @Override
                public void onFailure(int code){
                    Log.d(TAG, "SOME FAILURE HAPPENED (requestLocation)");
                    if (code == 401){
                        EventBus.getDefault().post(new GoogleAuthFailedEvent("401 AUTH ERROR (requestLocation)"));
                    }
                }
            });
        } catch (JSONException e){
            e.printStackTrace();
        }
    }

    public void parseSendTranscriptResult(JSONObject response) throws JSONException {
//        Log.d(TAG, "Got result from server: " + response.toString());
        String message = response.getString("message");
        //DEV
        //        if (!message.equals("")) {
//            responses.add(message);
//            sendUiUpdateSingle(message);
//            speakTTS(message);
//        }
    }

    public void parseAugmentOSResults(JSONObject response) throws JSONException {
        String imgKey = "image_url";
        String mapImgKey = "map_image_path";

        //explicit queries
        JSONArray explicitAgentQueries = response.has(explicitAgentQueriesKey) ? response.getJSONArray(explicitAgentQueriesKey) : new JSONArray();

        JSONArray explicitAgentResults = response.has(explicitAgentResultsKey) ? response.getJSONArray(explicitAgentResultsKey) : new JSONArray();

        //displayResults
        JSONArray displayRequests = response.has(displayRequestsKey) ? response.getJSONArray(displayRequestsKey) : new JSONArray();

        // displayResults
        for (int i = 0; i < displayRequests.length(); i++) {
            try {
                JSONObject obj = displayRequests.getJSONObject(i);
                JSONObject req = obj.getJSONObject("data");
                JSONObject content = req.getJSONObject("content");
                String layout = req.getString("layout");
                String title;
                String body;
                switch (layout){
                    case "REFERENCE_CARD":
                        title = content.getString("title");
                        body = content.getString("body");
                        queueOutput(title + ": " + body);
                        smartGlassesService.windowManager.showAppLayer("server", () -> smartGlassesService.sendReferenceCard(title, body), -1);
                        break;
                    case "TEXT_WALL":
                    case "TEXT_LINE":
                        body = content.getString("body");
                        queueOutput(body);
                        smartGlassesService.windowManager.showAppLayer("server", () -> smartGlassesService.sendTextWall(body), -1);
                        break;
                    case "DOUBLE_TEXT_WALL":
                        String bodyTop = content.getString("bodyTop");
                        String bodyBottom = content.getString("bodyBottom");
                        queueOutput(bodyTop + "\n\n" + bodyBottom);
                        smartGlassesService.windowManager.showAppLayer("server", () -> smartGlassesService.sendDoubleTextWall(bodyTop, bodyBottom), -1);
                        break;
                    case "ROWS_CARD":
                        JSONArray rowsArray = content.getJSONArray("rows");
                        String[] stringsArray = new String[rowsArray.length()];
                        for (int k = 0; k < rowsArray.length(); k++)
                            stringsArray[k] = rowsArray.getString(k);
                        queueOutput(String.join("\n", stringsArray));
                        smartGlassesService.windowManager.showAppLayer("server", () -> smartGlassesService.sendRowsCard(stringsArray), -1);
                        break;
                    default:
                        Log.d(TAG, "SOME ISSUE");
                }
            }
            catch (JSONException e){
                e.printStackTrace();
            }
        }

        long wakeWordTime = response.has(wakeWordTimeKey) ? response.getLong(wakeWordTimeKey) : -1;

        // Wake word indicator
        if (wakeWordTime != -1 && wakeWordTime != previousWakeWordTime){
            previousWakeWordTime = wakeWordTime;
            String body = "Listening... ";
            if (smartGlassesService != null)
                smartGlassesService.windowManager.showAppLayer("server", () -> smartGlassesService.sendReferenceCard(glassesCardTitle, body), -1);
            queueOutput(body);
        }

        //go through explicit agent queries and add to resultsToDisplayList
        // "Processing query: " indicator
        for (int i = 0; i < explicitAgentQueries.length(); i++){
            try {
                JSONObject obj = explicitAgentQueries.getJSONObject(i);
                String title = "Processing Query";
                String body = "\"" + obj.getString("query") + "\"";
                if (smartGlassesService != null)
                    smartGlassesService.windowManager.showAppLayer("server", () -> smartGlassesService.sendReferenceCard(title, body), -1);
                queueOutput(body);
            } catch (JSONException e){
                e.printStackTrace();
            }
        }

        //go through explicit agent results and add to resultsToDisplayList
        // Show Wake Word Query
        for (int i = 0; i < explicitAgentResults.length(); i++){
            Log.d(TAG, "explicitAgentResults.toString() *************");
            Log.d(TAG, explicitAgentResults.toString());
            try {
                JSONObject obj = explicitAgentResults.getJSONObject(i);
                //String body = "Response: " + obj.getString("insight");
                String body = obj.getString("insight");
                if (smartGlassesService != null)
                    smartGlassesService.windowManager.showAppLayer("server", () -> smartGlassesService.sendReferenceCard(glassesCardTitle, body), -1);
                queueOutput(body);
            } catch (JSONException e){
                e.printStackTrace();
            }
        }

        //see if we should update user settings
        boolean shouldUpdateSettingsResult = response.has(shouldUpdateSettingsKey) && response.getBoolean(shouldUpdateSettingsKey);
        if (shouldUpdateSettingsResult){
            Log.d(TAG, "Running get settings because shouldUpdateSettings true");
            getSettings();
        }
    }

    public void parseLocationResults(JSONObject response) throws JSONException {
        Log.d(TAG, "GOT LOCATION RESULT: " + response.toString());
        // ll context convo
    }

    // Display things to the phone screen
    public void queueOutput(String item){
        responsesBuffer.add(item);
        sendUiUpdateSingle(item);
    }

    public void speakTTS(String toSpeak){
        if (smartGlassesService != null)
            smartGlassesService.sendTextLine(toSpeak);
    }

    public void sendUiUpdateFull(){
        Intent intent = new Intent();
        intent.setAction(AugmentosCoreUi.UI_UPDATE_FULL);
        intent.putStringArrayListExtra(AugmentosCoreUi.AUGMENTOS_CORE_MESSAGE_STRING, responsesBuffer);
        intent.putStringArrayListExtra(AugmentosCoreUi.TRANSCRIPTS_MESSAGE_STRING, transcriptsBuffer);
        sendBroadcast(intent);
    }

    public void sendUiUpdateSingle(String message) {
        Intent intent = new Intent();
        intent.setAction(AugmentosCoreUi.UI_UPDATE_SINGLE);
        intent.putExtra(AugmentosCoreUi.AUGMENTOS_CORE_MESSAGE_STRING, message);
        sendBroadcast(intent);
    }

    public void sendFinalTranscriptToActivity(String transcript){
        Intent intent = new Intent();
        intent.setAction(AugmentosCoreUi.UI_UPDATE_FINAL_TRANSCRIPT);
        intent.putExtra(AugmentosCoreUi.FINAL_TRANSCRIPT, transcript);
        sendBroadcast(intent);
    }

    public void buttonDownEvent(int buttonNumber, boolean downUp){ //downUp if true if down, false if up
        if (!downUp){
            return;
        }

        try{
            JSONObject jsonQuery = new JSONObject();
            jsonQuery.put("button_num", buttonNumber);
            jsonQuery.put("button_activity", downUp);
            jsonQuery.put("timestamp", System.currentTimeMillis() / 1000);
            jsonQuery.put("userId", userId);
            backendServerComms.restRequest(BUTTON_EVENT_ENDPOINT, jsonQuery, new VolleyJsonCallback(){
                @Override
                public void onSuccess(JSONObject result){
                    try {
                        Log.d(TAG, "GOT BUTTON RESULT: " + result.toString());
                        String query_answer = result.getString("message");
                        sendUiUpdateSingle(query_answer);
                        speakTTS(query_answer);
                    } catch (JSONException e) {
                        throw new RuntimeException(e);
                    }
                }
                @Override
                public void onFailure(int code){
                    Log.d(TAG, "SOME FAILURE HAPPENED (buttonDownEvent)");
                }

            });
        } catch (JSONException e){
            e.printStackTrace();
        }
    }

    public static void saveCurrentModeLocal(Context context, String currentModeString) {
        //save the new mode
        PreferenceManager.getDefaultSharedPreferences(context)
                .edit()
                .putString(context.getResources().getString(R.string.SHARED_PREF_CURRENT_MODE), currentModeString)
                .apply();
    }

    public void saveCurrentMode(Context context, String currentModeString) {
//        if (smartGlassesService != null)
//            smartGlassesService.sendHomeScreen();

        saveCurrentModeLocal(context, currentModeString);

        try{
            JSONObject settingsObj = new JSONObject();
            settingsObj.put("current_mode", currentModeString);
            //     sendSettings(settingsObj);
        } catch (JSONException e){
            e.printStackTrace();
        }
    }

    public String getCurrentMode(Context context) {
        String currentModeString = PreferenceManager.getDefaultSharedPreferences(context).getString(context.getResources().getString(R.string.SHARED_PREF_CURRENT_MODE), "");
        // if (currentModeString.equals("")){
        //     currentModeString = "Proactive Agents";
        //     saveCurrentMode(context, currentModeString);
        // }
//        return currentModeString;
        return "Hard Coded Mode"; // TODO: hard coded mode
    }

    // Used for notifications and for screen mirror
    @Subscribe
    public void onNewScreenTextEvent(NewScreenTextEvent event) {
//        // Notification
//        if (event.title != null && event.body != null) {
//            if (smartGlassesService != null)
//                smartGlassesService.windowManager.addTask(new WindowManager.Task(() -> smartGlassesService.sendReferenceCard(event.title, event.body), false, false, false));
//        }
//        else if (event.body != null){ //Screen mirror text
//            if (smartGlassesService != null)
//                smartGlassesService.windowManager.addTask(new WindowManager.Task(() -> smartGlassesService.sendTextWall(event.body), false, true, false));
//        }
    }

    @Subscribe
    public void onGlassesBluetoothSearchDiscoverEvent(GlassesBluetoothSearchDiscoverEvent event){
        blePeripheral.sendGlassesBluetoothDiscoverResultToManager(event.modelName, event.deviceName);
    }

    @Subscribe
    public void onGlassesBluetoothSearchStopEvent(GlassesBluetoothSearchStopEvent event){
        blePeripheral.sendGlassesBluetoothStopToManager(event.modelName);
    }

    @Subscribe
    public void onNewScreenImageEvent(NewScreenImageEvent event) {
        if (smartGlassesService != null)
            smartGlassesService.windowManager.showAppLayer("server", () -> smartGlassesService.sendBitmap(event.bmp), -1);
    }

    private void updateLastDataSentTime() {
        lastDataSentTime = System.currentTimeMillis();
    }

    private void startNotificationService() {
        Intent notificationServiceIntent = new Intent(this, MyNotificationListeners.class);
        startService(notificationServiceIntent);

        NotificationListenerService.requestRebind(
                new ComponentName(this, MyNotificationListeners.class));
    }

    private void stopNotificationService() {
        Intent notificationServiceIntent = new Intent(this, MyNotificationListeners.class);
        stopService(notificationServiceIntent);
    }

    public boolean getIsSearchingForGlasses() {
        //return isSmartGlassesServiceBound && smartGlassesService.getConnectedSmartGlasses() == null;
        return smartGlassesService != null
                && smartGlassesService.getSmartGlassesConnectState() != SmartGlassesConnectionState.DISCONNECTED
                && smartGlassesService.getSmartGlassesConnectState() != SmartGlassesConnectionState.CONNECTED;
    }

    private void executeOnceSmartGlassesServiceReady(Context context, Runnable action) {
        if (smartGlassesService != null && smartGlassesService != null) {
            // If the service is already bound, execute the action immediately
            action.run();
            return;
        }

        // Add the action to the queue
        serviceReadyListeners.add(action);

        // Ensure the service is started and bound
        if (smartGlassesService == null) {
            startSmartGlassesService();
        }
    }

    private String getCoreVersion() {
        try {

            int resId = this.getResources().getIdentifier("config", "raw", this.getPackageName());
            if (resId == 0) {
                Log.w(TAG, "No tpa_config.json found in res/raw!");
                return "Unknown";
            }

            InputStream inputStream = this.getResources().openRawResource(resId);
            Scanner s = new Scanner(inputStream).useDelimiter("\\A");
            String jsonString = s.hasNext() ? s.next() : "";
            inputStream.close();

            JSONObject root = new JSONObject(jsonString);
            String version = root.optString("version");
            return version;
        } catch (IOException e) {
            throw new RuntimeException(e);
        } catch (JSONException e) {
            throw new RuntimeException(e);
        }
    }

    public JSONObject generateStatusJson() {
        try {
            // Creating the main status object
            JSONObject status = new JSONObject();

            // Adding puck battery life and charging status
            status.put("augmentos_core_version", getCoreVersion());
            status.put("puck_battery_life", batteryStatusHelper.getBatteryLevel());
            status.put("charging_status", batteryStatusHelper.isBatteryCharging());
            status.put("sensing_enabled", SpeechRecSwitchSystem.sensing_enabled);
            status.put("contextual_dashboard_enabled", this.contextualDashboardEnabled);
            status.put("force_core_onboard_mic", AugmentosSmartGlassesService.getForceCoreOnboardMic(this));
            status.put("default_wearable", AugmentosSmartGlassesService.getPreferredWearable(this));
<<<<<<< HEAD
            // Log.d(TAG, "PREFER - Got default wearable: " + AugmentosSmartGlassesService.getPreferredWearable(this));
=======
>>>>>>> bff49d5a

            // Adding connected glasses object
            JSONObject connectedGlasses = new JSONObject();
            if(smartGlassesService != null && smartGlassesService.getConnectedSmartGlasses() != null) {
                connectedGlasses.put("model_name", smartGlassesService.getConnectedSmartGlasses().deviceModelName);
                connectedGlasses.put("battery_life", (batteryLevel == null) ? -1: batteryLevel); //-1 if unknown
                String brightnessString;
                if (brightnessLevel == null) {
                    brightnessString = "-";
                } else if (brightnessLevel == -1){
                    brightnessString = "AUTO";
                } else {
                    brightnessString = brightnessLevel + "%";
                }
                connectedGlasses.put("brightness", brightnessString);
            }
            else {
                connectedGlasses.put("is_searching", getIsSearchingForGlasses());
            }
            status.put("connected_glasses", connectedGlasses);

            // Adding wifi status
            JSONObject wifi = new JSONObject();
            wifi.put("is_connected", wifiStatusHelper.isWifiConnected());
            wifi.put("ssid", wifiStatusHelper.getSSID());
            wifi.put("signal_strength", wifiStatusHelper.getSignalStrength());
            status.put("wifi", wifi);

            // Adding gsm status
            JSONObject gsm = new JSONObject();
            gsm.put("is_connected", gsmStatusHelper.isConnected());
            gsm.put("carrier", gsmStatusHelper.getNetworkType());
            gsm.put("signal_strength", gsmStatusHelper.getSignalStrength());
            status.put("gsm", gsm);

            // Adding apps array
            JSONArray apps = new JSONArray();

            for (ThirdPartyApp tpa : tpaSystem.getThirdPartyApps()) {
                if(tpa.appType != ThirdPartyAppType.APP) continue;

                JSONObject tpaObj = tpa.toJson(false);
                //JSONObject tpaObj = new JSONObject();
                //tpaObj.put("name", tpa.appName);
                //tpaObj.put("description", tpa.appDescription);
                tpaObj.put("is_running", tpaSystem.checkIsThirdPartyAppRunningByPackageName(tpa.packageName));
                tpaObj.put("is_foreground", tpaSystem.checkIsThirdPartyAppRunningByPackageName(tpa.packageName));
                tpaObj.put("version", tpa.version);
                //tpaObj.put("package_name", tpa.packageName);
                //tpaObj.put("type", tpa.appType.name());
                apps.put(tpaObj);
            }

            // Adding apps array to the status object
            status.put("apps", apps);



            // Wrapping the status object inside a main object (as shown in your example)
            JSONObject mainObject = new JSONObject();
            mainObject.put("status", status);

            try {
                Map<String, Object> props = convertJsonToMap(status);
                postHog.capture(userId, "status", props);
            } catch (JSONException e) {
                throw new RuntimeException(e);
            }

            return mainObject;
        } catch (JSONException e) {
            throw new RuntimeException(e);
        }
    }

    // AugmentOS_Manager Comms Callbacks
    public void sendStatusToAugmentOsManager(){
        // Build status obj, send to aosmanager
        JSONObject status = generateStatusJson();
        blePeripheral.sendDataToAugmentOsManager(status.toString());
    }

    @Override
    public void requestPing() {
        blePeripheral.sendPing();
    }

    @Override
    public void requestStatus() {
        sendStatusToAugmentOsManager();
    }

    @Override
    public void searchForCompatibleDeviceNames(String modelName) {
        Log.d("AugmentOsService", "Searching for compatible device names for model: " + modelName);
        SmartGlassesDevice device = getSmartGlassesDeviceFromModelName(modelName);
        if (device == null) {
            blePeripheral.sendNotifyManager("Incorrect model name: " + modelName, "error");
            return;
        }

        executeOnceSmartGlassesServiceReady(this, () -> {
            smartGlassesService.findCompatibleDeviceNames(device);
            // blePeripheral.sendGlassesSearchResultsToManager(modelName, compatibleDeviceNames);
        });
    }

    @Override
    public void connectToWearable(String modelName, String deviceName) {
        Log.d("AugmentOsService", "Connecting to wearable: " + modelName + ". DeviceName: " + deviceName + ".");
        // Logic to connect to wearable
        SmartGlassesDevice device = getSmartGlassesDeviceFromModelName(modelName);
        if (device == null) {
            blePeripheral.sendNotifyManager("Incorrect model name: " + modelName, "error");
            return;
        }

        // TODO: Good lord this is hacky
        // TODO: Find a good way to conditionally send a glasses bt device name to SGC
        if (!deviceName.isEmpty() && modelName.contains("Even Realities"))
            savePreferredG1DeviceId(this, deviceName);

        executeOnceSmartGlassesServiceReady(this, () -> {
            smartGlassesService.connectToSmartGlasses(device);
            sendStatusToAugmentOsManager();
        });
    }

    @Override
    public void disconnectWearable(String wearableId) {
        Log.d("AugmentOsService", "Disconnecting from wearable: " + wearableId);
        // Logic to disconnect wearable
        stopSmartGlassesService();

        //reset some local variables
        brightnessLevel = null;
        batteryLevel = null;
    }

    @Override
    public void forgetSmartGlasses() {
        Log.d("AugmentOsService", "Forgetting wearable");
        savePreferredWearable(this, "");
        deleteEvenSharedPreferences(this);
        stopSmartGlassesService();
        sendStatusToAugmentOsManager();
    }

    @Override
    public void startApp(String packageName) {
        Log.d("AugmentOsService", "Starting app: " + packageName);
        // Logic to start the app by package name

        // Only allow starting apps if glasses are connected
        if (smartGlassesService != null && smartGlassesService.getConnectedSmartGlasses() != null) {
            tpaSystem.startThirdPartyAppByPackageName(packageName);
            sendStatusToAugmentOsManager();
        } else {
            blePeripheral.sendNotifyManager("Must connect glasses to start an app", "error");
        }

        Map<String, Object> props = new HashMap<>();
        props.put("package_name", packageName);
        props.put("timestamp", System.currentTimeMillis());
        postHog.capture(userId, "start_app", props);
    }

    @Override
    public void stopApp(String packageName) {
        Log.d("AugmentOsService", "Stopping app: " + packageName);
        tpaSystem.stopThirdPartyAppByPackageName(packageName);
        sendStatusToAugmentOsManager();

        Map<String, Object> props = new HashMap<>();
        props.put("package_name", packageName);
        props.put("timestamp", System.currentTimeMillis());
        postHog.capture(userId, "stop_app", props);
    }

    @Override
    public void setForceCoreOnboardMic(boolean toForceCoreOnboardMic) {
        AugmentosSmartGlassesService.saveForceCoreOnboardMic(this, toForceCoreOnboardMic);
        blePeripheral.sendNotifyManager("Setting will apply next time you connect to glasses", "error");
        Map<String, Object> props = new HashMap<>();
        props.put("set_force_core_onboard_mic", toForceCoreOnboardMic);
        props.put("timestamp", System.currentTimeMillis());
        postHog.capture(userId, "set_force_core_onboard_mic", props);
    }

    @Override
    public void setSensingEnabled(boolean sensingEnabled) {
        if (smartGlassesService != null) {
            EventBus.getDefault().post(new SetSensingEnabledEvent(sensingEnabled));
        } else {
            blePeripheral.sendNotifyManager("Connect glasses to toggle sensing", "error");
        }

        Map<String, Object> props = new HashMap<>();
        props.put("sensing_enabled", sensingEnabled);
        props.put("timestamp", System.currentTimeMillis());
        postHog.capture(userId, "set_sensing_enabled", props);
    }

    @Override
    public void setContextualDashboardEnabled(boolean contextualDashboardEnabled) {
        saveContextualDashboardEnabled(contextualDashboardEnabled);
        this.contextualDashboardEnabled = contextualDashboardEnabled;
    }

    public boolean getContextualDashboardEnabled() {
        return this.getSharedPreferences("AugmentOSPrefs", Context.MODE_PRIVATE).getBoolean("contextual_dashboard_enabled", true);
    }

    public void saveContextualDashboardEnabled(boolean enabled) {
        SharedPreferences sharedPreferences = this.getSharedPreferences("AugmentOSPrefs", Context.MODE_PRIVATE);
        SharedPreferences.Editor editor = sharedPreferences.edit();
        editor.putBoolean("contextual_dashboard_enabled", enabled);
        editor.apply();
    }

    @Override
    public void installAppFromRepository(String repository, String packageName) throws JSONException {
        Log.d("AugmentOsService", "Installing app from repository: " + packageName);

        JSONObject jsonQuery = new JSONObject();
        jsonQuery.put("packageName", packageName);

        backendServerComms.restRequest(REQUEST_APP_BY_PACKAGE_NAME_DOWNLOAD_LINK_ENDPOINT, jsonQuery, new VolleyJsonCallback() {
            @Override
            public void onSuccess(JSONObject result) {
                Log.d(TAG, "GOT INSTALL APP RESULT: " + result.toString());

                try {
                    String downloadLink = result.optString("download_url");
                    String appName = result.optString("app_name");
                    String version = result.optString("version");
                    if (!downloadLink.isEmpty()) {
                        Log.d(TAG, "Download link received: " + downloadLink);

                        if (downloadLink.startsWith("https://api.augmentos.org/")) {
                            if (Build.VERSION.SDK_INT >= Build.VERSION_CODES.TIRAMISU) {
                                downloadApk(downloadLink, packageName, appName, version);
                            }
                        } else {
                            Log.e(TAG, "The download link does not match the required domain.");
                            throw new UnsupportedOperationException("Download links outside of https://api.augmentos.org/ are not supported.");
                        }
                    } else {
                        Log.e(TAG, "Download link is missing in the response.");
                    }
                } catch (Exception e) {
                    Log.e(TAG, "Error parsing download link: ", e);
                }
            }

            @Override
            public void onFailure(int code) {
                Log.d(TAG, "SOME FAILURE HAPPENED (installAppFromRepository)");
            }
        });
    }

    private void downloadApk(String downloadLink, String packageName, String appName, String version) { // TODO: Add fallback if the download doesn't succeed
        DownloadManager downloadManager = (DownloadManager) this.getSystemService(Context.DOWNLOAD_SERVICE);

        if (downloadManager != null) {
            Uri uri = Uri.parse(downloadLink);
            DownloadManager.Request request = new DownloadManager.Request(uri);
            request.setTitle("Downloading " + appName);
//            request.setDescription("Downloading APK for " + appName);
            request.setNotificationVisibility(DownloadManager.Request.VISIBILITY_VISIBLE_NOTIFY_COMPLETED);
            String downloadedAppName = appName.replace(" ", "") + "_" + version + ".apk";
            request.setDestinationInExternalPublicDir(Environment.DIRECTORY_DOWNLOADS, downloadedAppName);
//            blePeripheral.sendAppIsInstalledEventToManager(packageName);

            long downloadId = downloadManager.enqueue(request);

            BroadcastReceiver receiver = new BroadcastReceiver() {
                @Override
                public void onReceive(Context context, Intent intent) {
                    long id = intent.getLongExtra(DownloadManager.EXTRA_DOWNLOAD_ID, -1);
                    if (id == downloadId) {
                        installApk(packageName, downloadedAppName);

                        context.unregisterReceiver(this);
                    }
                }
            };

            this.registerReceiver(receiver, new IntentFilter(DownloadManager.ACTION_DOWNLOAD_COMPLETE));
        }
    }

    private void installApk(String packageName, String downloadedAppName) {
        File apkFile = new File(
                Environment.getExternalStoragePublicDirectory(Environment.DIRECTORY_DOWNLOADS),
                downloadedAppName
        );
        if (!apkFile.exists() || apkFile.length() == 0) {
            Log.e("Installer", "APK file is missing or 0 bytes.");
            return;
        }

        Log.d("Installer", "APK file exists: " + apkFile.getAbsolutePath());

        blePeripheral.sendAppIsInstalledEventToManager(packageName);

//        Uri apkUri;
//        Intent intent = new Intent(Intent.ACTION_VIEW);
//        apkUri = FileProvider.getUriForFile(
//                getApplicationContext(),
//                getApplicationContext().getPackageName() + ".provider",
//                apkFile
//        );
//        intent.addFlags(Intent.FLAG_GRANT_READ_URI_PERMISSION);
//
//        intent.setDataAndType(apkUri, "application/vnd.android.package-archive");
//        intent.addFlags(Intent.FLAG_ACTIVITY_NEW_TASK);
//        startActivity(intent);
//        blePeripheral.sendNotifyManager("App installed", "Success");
    }

    @Override
    public void uninstallApp(String uninstallPackageName) {
        Log.d(TAG, "uninstallApp not implemented");
        blePeripheral.sendNotifyManager("Uninstalling is not implemented yet", "error");
    }

    @Override
    public void requestAppInfo(String packageNameToGetDetails) {
        ThirdPartyApp tpa = tpaSystem.getThirdPartyAppByPackageName(packageNameToGetDetails);
        if (tpa == null) {
            blePeripheral.sendNotifyManager("Could not find app", "error");
            sendStatusToAugmentOsManager();
            return;
        }
        JSONArray settings = tpa.getSettings(this);
        if (settings == null) {
            blePeripheral.sendNotifyManager("Could not get app's details", "error");
            return;
        }
        blePeripheral.sendAppInfoToManager(tpa);

        Map<String, Object> props = new HashMap<>();
        props.put("package_name", packageNameToGetDetails);
        props.put("timestamp", System.currentTimeMillis());
        postHog.capture(userId, "request_app_info", props);
    }

    @Override
    public void handleNotificationData(JSONObject notificationData){
        try {
            if (notificationData != null) {
                String appName = notificationData.getString("appName");
                String title = notificationData.getString("title");
                String text = notificationData.getString("text");
                long timestamp = notificationData.getLong("timestamp");
                String uuid = notificationData.getString("uuid");

                EventBus.getDefault().post(new NotificationEvent(title, text, appName, timestamp, uuid));
            } else {
                System.out.println("Notification Data is null");
            }
        } catch (JSONException e) {
            Log.d(TAG, "JSONException occurred while handling notification data: " + e.getMessage());
        }
    }

    @Override
    public void updateGlassesBrightness(int brightness) {
        Log.d("AugmentOsService", "Updating glasses brightness: " + brightness);
        if (smartGlassesService != null) {
            String title = "Brightness Adjustment";
            String body = "Updating glasses brightness to " + brightness + "%.";
            smartGlassesService.windowManager.showAppLayer("system", () -> SmartGlassesAndroidService.sendReferenceCard(title, body), 6);
            smartGlassesService.updateGlassesBrightness(brightness);
        } else {
            blePeripheral.sendNotifyManager("Connect glasses to update brightness", "error");
        }
    }

    @Override
    public void setAuthSecretKey(String authSecretKey) {
        Log.d("AugmentOsService", "Setting auth secret key: " + authSecretKey);
        // Logic to set the authentication key
        // Save the new authSecretKey & verify it

        // NOTE: This wont be used until phase 2
    }

    @Override
    public void verifyAuthSecretKey() {
        Log.d("AugmentOsService", "Deleting auth secret key");
        // Logic to verify the authentication key
        // (Ping a server /login or /verify route & return the result to aosManager)

        // NOTE: This wont be used until phase 2
    }

    @Override
    public void deleteAuthSecretKey() {
        Log.d("AugmentOsService", "Deleting auth secret key");
        // Logic to delete the authentication key
        // Delete our authSecretKey

        // NOTE: This wont be used until phase 2
    }

    @Override
    public void updateAppSettings(String targetApp, JSONObject settings) {
        Log.d("AugmentOsService", "Updating settings for app: " + targetApp);
        ThirdPartyApp tpa = tpaSystem.getThirdPartyAppByPackageName(targetApp);
        if (tpa == null) {
            blePeripheral.sendNotifyManager("Could not find app", "error");
            return;
        }

        boolean allSuccess = true;
        try {
            // New loop over all keys in the settings object
            Iterator<String> keys = settings.keys();
            while (keys.hasNext()) {
                String key = keys.next();
                Object value = settings.get(key);
                if(!tpa.updateSetting(this, key, value)) {
                    allSuccess = false;
                }
            }
        } catch (JSONException e) {
            Log.e("AugmentOsService", "Failed to parse settings object", e);
            allSuccess = false;
        }

        if (!allSuccess) {
            blePeripheral.sendNotifyManager("Error updating settings", "error");
        }
    }

    public class LocalBinder extends Binder {
        public AugmentosService getService() {
            // Return this instance of LocalService so clients can call public methods
            return AugmentosService.this;
        }
    }

    @Override
    public IBinder onBind(Intent intent) {
        return binder;
    }
}<|MERGE_RESOLUTION|>--- conflicted
+++ resolved
@@ -1380,10 +1380,7 @@
             status.put("contextual_dashboard_enabled", this.contextualDashboardEnabled);
             status.put("force_core_onboard_mic", AugmentosSmartGlassesService.getForceCoreOnboardMic(this));
             status.put("default_wearable", AugmentosSmartGlassesService.getPreferredWearable(this));
-<<<<<<< HEAD
             // Log.d(TAG, "PREFER - Got default wearable: " + AugmentosSmartGlassesService.getPreferredWearable(this));
-=======
->>>>>>> bff49d5a
 
             // Adding connected glasses object
             JSONObject connectedGlasses = new JSONObject();
