package com.augmentos.augmentos_core;

import static com.augmentos.augmentos_core.smarterglassesmanager.smartglassescommunicators.EvenRealitiesG1SGC.deleteEvenSharedPreferences;
import static com.augmentos.augmentos_core.smarterglassesmanager.smartglassescommunicators.EvenRealitiesG1SGC.savePreferredG1DeviceId;
import static com.augmentos.augmentos_core.statushelpers.CoreVersionHelper.getCoreVersion;
import static com.augmentos.augmentos_core.statushelpers.JsonHelper.processJSONPlaceholders;
import static com.augmentos.augmentoslib.AugmentOSGlobalConstants.AUGMENTOS_NOTIFICATION_ID;
import static com.augmentos.augmentoslib.AugmentOSGlobalConstants.AugmentOSAsgClientPackageName;
import static com.augmentos.augmentoslib.AugmentOSGlobalConstants.AugmentOSManagerPackageName;
import static com.augmentos.augmentos_core.BatteryOptimizationHelper.handleBatteryOptimization;
import static com.augmentos.augmentos_core.BatteryOptimizationHelper.isSystemApp;
import static com.augmentos.augmentos_core.Constants.notificationFilterKey;
import static com.augmentos.augmentos_core.Constants.newsSummaryKey;
import static com.augmentos.augmentos_core.Constants.augmentOsMainServiceNotificationId;
import static com.augmentos.augmentoslib.AugmentOSGlobalConstants.GROUP_SUMMARY_NOTIFICATION_ID;
import static com.augmentos.augmentoslib.AugmentOSGlobalConstants.SERVICE_CORE_NOTIFICATION_ID;


import android.app.Notification;
import android.app.NotificationChannel;
import android.app.NotificationManager;
import android.app.PendingIntent;
import android.app.Service;
import android.content.ComponentName;
import android.content.Context;
import android.content.Intent;
import android.content.ServiceConnection;
import android.content.SharedPreferences;
import android.graphics.Bitmap;
import android.hardware.display.VirtualDisplay;
import android.icu.util.TimeZone;
import android.media.projection.MediaProjection;
import android.os.Binder;
import android.os.Build;
import android.os.Bundle;
import android.os.Handler;
import android.os.IBinder;
import android.os.Looper;
import android.service.notification.NotificationListenerService;
import android.util.Log;

import java.io.IOException;

import androidx.core.app.NotificationCompat;
import androidx.lifecycle.Lifecycle;
import androidx.lifecycle.LifecycleOwner;
import androidx.lifecycle.LifecycleService;
import androidx.preference.PreferenceManager;

import com.augmentos.augmentos_core.augmentos_backend.AuthHandler;
import com.augmentos.augmentos_core.augmentos_backend.HTTPServerComms;
import com.augmentos.augmentos_core.augmentos_backend.ServerComms;
import com.augmentos.augmentos_core.augmentos_backend.ServerCommsCallback;
import com.augmentos.augmentos_core.augmentos_backend.ThirdPartyCloudApp;
import com.augmentos.augmentos_core.augmentos_backend.WebSocketLifecycleManager;
import com.augmentos.augmentos_core.augmentos_backend.WebSocketManager;
import com.augmentos.augmentos_core.smarterglassesmanager.eventbusmessages.BatteryLevelEvent;
import com.augmentos.augmentos_core.smarterglassesmanager.eventbusmessages.BrightnessLevelEvent;
import com.augmentos.augmentos_core.smarterglassesmanager.eventbusmessages.DisplayGlassesDashboardEvent;
import com.augmentos.augmentos_core.smarterglassesmanager.eventbusmessages.GlassesBluetoothSearchDiscoverEvent;
import com.augmentos.augmentos_core.smarterglassesmanager.eventbusmessages.GlassesBluetoothSearchStopEvent;
import com.augmentos.augmentos_core.smarterglassesmanager.eventbusmessages.GlassesHeadDownEvent;
import com.augmentos.augmentos_core.smarterglassesmanager.eventbusmessages.GlassesHeadUpEvent;
import com.augmentos.augmentos_core.smarterglassesmanager.eventbusmessages.GlassesDisplayPowerEvent;
import com.augmentos.augmentos_core.smarterglassesmanager.eventbusmessages.HeadUpAngleEvent;
import com.augmentos.augmentos_core.smarterglassesmanager.eventbusmessages.MicModeChangedEvent;
import com.augmentos.augmentos_core.smarterglassesmanager.smartglassescommunicators.SmartGlassesCommunicator;
import com.augmentos.augmentos_core.smarterglassesmanager.supportedglasses.SmartGlassesDevice;
import com.augmentos.augmentos_core.smarterglassesmanager.utils.BitmapJavaUtils;
import com.augmentos.augmentos_core.smarterglassesmanager.utils.SmartGlassesConnectionState;
import com.augmentos.augmentos_core.smarterglassesmanager.SmartGlassesManager;
import com.augmentos.augmentoslib.ThirdPartyEdgeApp;
import com.augmentos.augmentos_core.comms.AugmentOsActionsCallback;
import com.augmentos.augmentos_core.comms.AugmentosBlePeripheral;
import com.augmentos.augmentos_core.events.NewScreenImageEvent;
import com.augmentos.augmentos_core.events.ThirdPartyEdgeAppErrorEvent;
import com.augmentos.augmentos_core.events.TriggerSendStatusToAugmentOsManagerEvent;
import com.augmentos.augmentos_core.statushelpers.BatteryStatusHelper;
import com.augmentos.augmentos_core.statushelpers.GsmStatusHelper;
import com.augmentos.augmentos_core.statushelpers.WifiStatusHelper;
import com.augmentos.augmentos_core.tpa.EdgeTPASystem;


import com.augmentos.augmentoslib.events.GlassesTapOutputEvent;
import com.augmentos.augmentoslib.events.HomeScreenEvent;
import com.augmentos.augmentoslib.events.SmartRingButtonOutputEvent;

import org.greenrobot.eventbus.EventBus;
import org.greenrobot.eventbus.Subscribe;
import org.json.JSONArray;
import org.json.JSONException;
import org.json.JSONObject;

import java.text.SimpleDateFormat;
import java.util.ArrayList;
import java.util.Comparator;
import java.util.Date;
import java.util.HashMap;
import java.util.Iterator;
import java.util.Locale;
import java.util.Collections;
import java.util.List;
import java.util.Map;
//SpeechRecIntermediateOutputEvent

import com.augmentos.augmentos_core.smarterglassesmanager.eventbusmessages.isMicEnabledForFrontendEvent;
import com.augmentos.augmentos_core.smarterglassesmanager.hci.PhoneMicrophoneManager;
import com.augmentos.augmentos_core.smarterglassesmanager.utils.EnvHelper;

import okhttp3.Call;
import okhttp3.Callback;
import okhttp3.Response;

import java.util.regex.Matcher;
import java.util.regex.Pattern;

public class AugmentosService extends LifecycleService implements AugmentOsActionsCallback {
    public static final String TAG = "AugmentOS_AugmentOSService";

   private final IBinder binder = new LocalBinder();

    private final String notificationAppName = "AugmentOS";
    private final String notificationDescription = "";
    private final String myChannelId = "augmentos_core";
    public static final String ACTION_START_CORE = "ACTION_START_CORE";
    public static final String ACTION_STOP_CORE = "ACTION_STOP_CORE";

    public static final String ACTION_START_FOREGROUND_SERVICE = "MY_ACTION_START_FOREGROUND_SERVICE";
    public static final String ACTION_STOP_FOREGROUND_SERVICE = "MY_ACTION_STOP_FOREGROUND_SERVICE";

    private BatteryStatusHelper batteryStatusHelper;
    private WifiStatusHelper wifiStatusHelper;
    private GsmStatusHelper gsmStatusHelper;

    private AuthHandler authHandler;
    private MediaProjection mediaProjection;
    private VirtualDisplay virtualDisplay;
    private final Handler screenCaptureHandler = new Handler();
    private Runnable screenCaptureRunnable;
    private LocationSystem locationSystem;
    private long currTime = 0;
    private long lastPressed = 0;
    private final long lastTapped = 0;

    // Double clicking constants
    private final long doublePressTimeConst = 420;
    private final long doubleTapTimeConst = 600;

    public EdgeTPASystem edgeTpaSystem;

    private String userId;
    public SmartGlassesConnectionState previousSmartGlassesConnectionState = SmartGlassesConnectionState.DISCONNECTED;


    public AugmentosBlePeripheral blePeripheral;

    public SmartGlassesManager smartGlassesManager;
    private final List<Runnable> smartGlassesReadyListeners = new ArrayList<>();
    private NotificationSystem notificationSystem;
    private CalendarSystem calendarSystem;

    private Integer batteryLevel;
    private Integer brightnessLevel;
    private Boolean autoBrightness;
    private Integer headUpAngle;

    private final boolean showingDashboardNow = false;
    private boolean contextualDashboardEnabled;
    private boolean alwaysOnStatusBarEnabled;
    private AsrPlanner asrPlanner;
    private HTTPServerComms httpServerComms;

    JSONObject cachedDashboardDisplayObject;
    private JSONObject cachedDisplayData;
    {
        cachedDisplayData = new JSONObject();
        try {
            JSONObject layout = new JSONObject();
            layout.put("layoutType", "empty");
            cachedDisplayData.put("layout", layout);
        } catch (JSONException e) {
            Log.e(TAG, "Failed to construct cachedDisplayData JSON", e);
        }
    }

    Runnable cachedDashboardDisplayRunnable;
    private String cachedDashboardTopLine;
 
    List<ThirdPartyCloudApp> cachedThirdPartyAppList = new ArrayList<>(); // Initialize here to avoid NPE
    private WebSocketManager.IncomingMessageHandler.WebSocketStatus webSocketStatus = WebSocketManager.IncomingMessageHandler.WebSocketStatus.DISCONNECTED;
    private final Handler serverCommsHandler = new Handler(Looper.getMainLooper());

    private WebSocketLifecycleManager webSocketLifecycleManager;
    private boolean isMicEnabledForFrontend = false;

<<<<<<< HEAD
=======
    private boolean isInitializing = false;
>>>>>>> f0fe477a

    public AugmentosService() {
    }

    // Smart glasses event handler
    private final SmartGlassesManager.SmartGlassesEventHandler smartGlassesEventHandler = 
        new SmartGlassesManager.SmartGlassesEventHandler() {
            @Override
            public void onGlassesConnectionStateChanged(SmartGlassesDevice device, SmartGlassesConnectionState connectionState) {
                if (connectionState == previousSmartGlassesConnectionState) return;
                previousSmartGlassesConnectionState = connectionState;

                webSocketLifecycleManager.updateSmartGlassesState(connectionState);

                ServerComms.getInstance().sendGlassesConnectionState(device == null ? null : device.deviceModelName, connectionState.name());

                if (connectionState == SmartGlassesConnectionState.CONNECTED) {
                    Log.d(TAG, "Got event for onGlassesConnected.. CONNECTED ..");
                    Log.d(TAG, "****************** SENDING REFERENCE CARD: CONNECTED TO AUGMENT OS");
                    isInitializing = true;
                    playStartupSequenceOnSmartGlasses();
                    asrPlanner.updateAsrLanguages();
                    requestSettingsFromServer();
                } else if (connectionState == SmartGlassesConnectionState.DISCONNECTED) {
                    edgeTpaSystem.stopAllThirdPartyApps();
                }

                sendStatusToAugmentOsManager();
            }
        };

    public void onTriggerSendStatusToAugmentOsManagerEvent(TriggerSendStatusToAugmentOsManagerEvent event) {
        sendStatusToAugmentOsManager();
    }

    @Subscribe
    public void onGlassesHeadUpEvent(GlassesHeadUpEvent event){
        ServerComms.getInstance().sendHeadPosition("up");
        // BATTERY OPTIMIZATION: Directly call method instead of posting additional event
        if (contextualDashboardEnabled && smartGlassesManager != null) {
            try {
                displayGlassesDashboardEvent();
            } catch (JSONException e) {
                Log.e(TAG, "Error displaying dashboard", e);
            }
        }
    }

    @Subscribe
    public void onGlassesHeadDownEvent(GlassesHeadDownEvent event){
        ServerComms.getInstance().sendHeadPosition("down");
        if (smartGlassesManager != null)
            smartGlassesManager.windowManager.hideDashboard();
    }

    @Subscribe
    public void onGlassesTapSideEvent(GlassesTapOutputEvent event) {
        int numTaps = event.numTaps;
        boolean sideOfGlasses = event.sideOfGlasses;
        long time = event.timestamp;

        Log.d(TAG, "GLASSES TAPPED X TIMES: " + numTaps + " SIDEOFGLASSES: " + sideOfGlasses);
        
        if (smartGlassesManager == null) return;
        if (numTaps == 2 || numTaps == 3) {
            if (smartGlassesManager.windowManager.isDashboardShowing()) {
                smartGlassesManager.windowManager.hideDashboard();
            } else {
                // BATTERY OPTIMIZATION: Directly call method instead of posting additional event
                if (contextualDashboardEnabled) {
                    try {
                        Log.d(TAG, "GOT A DOUBLE+ TAP");
                        displayGlassesDashboardEvent();
                    } catch (JSONException e) {
                        Log.e(TAG, "Error displaying dashboard", e);
                    }
                }
            }
        }
    }

    @Subscribe
    public void onThirdPartyAppErrorEvent(ThirdPartyEdgeAppErrorEvent event) {
        if (blePeripheral != null) {
            blePeripheral.sendNotifyManager(event.text, "error");
        }
        if (edgeTpaSystem != null) {
            edgeTpaSystem.stopThirdPartyAppByPackageName(event.packageName);
        }
        if (smartGlassesManager != null) {
            smartGlassesManager.windowManager.showAppLayer("system", () -> smartGlassesManager.sendReferenceCard("App error", event.text), 10);
        }
        sendStatusToAugmentOsManager();
    }

    //TODO NO MORE PASTA
    public ArrayList<String> notificationList = new ArrayList<String>();
    public JSONArray latestNewsArray = new JSONArray();
    private int latestNewsIndex = 0;
    @Subscribe
    public void displayGlassesDashboardEvent() throws JSONException {
        if (!contextualDashboardEnabled) {
            return;
        }

        if (cachedDashboardDisplayObject != null) {
            if(smartGlassesManager != null) {
                Runnable dashboardDisplayRunnable = parseDisplayEventMessage(cachedDashboardDisplayObject);

                smartGlassesManager.windowManager.showDashboard(dashboardDisplayRunnable,
                        -1
                );
            }

            if(blePeripheral != null) {
                JSONObject newMsg = generateTemplatedJsonFromServer(cachedDashboardDisplayObject);
                blePeripheral.sendGlassesDisplayEventToManager(newMsg);
            }
            return;
        }

        // SHOW FALLBACK DASHBOARD

        // --- Build date/time line ---
        SimpleDateFormat currentTimeFormat = new SimpleDateFormat("h:mm", Locale.getDefault());
        SimpleDateFormat currentDateFormat = new SimpleDateFormat("MMM d", Locale.getDefault());
        String currentTime = currentTimeFormat.format(new Date());
        String currentDate = currentDateFormat.format(new Date());

        // Battery, date/time, etc.
        String leftHeaderLine = String.format(Locale.getDefault(), "◌ %s %s, %d%%\n", currentTime, currentDate, batteryLevel);

        String connString = webSocketStatus == null ? "Not connected" : webSocketStatus.name();;

        if (smartGlassesManager != null) {
            smartGlassesManager.windowManager.showDashboard(() ->
                            smartGlassesManager.sendDoubleTextWall(leftHeaderLine, connString),
                    -1
            );
        }
    }

    @Subscribe
    public void onGlassBatteryLevelEvent(BatteryLevelEvent event) {
        if (batteryLevel != null && event.batteryLevel == batteryLevel) return;
        batteryLevel = event.batteryLevel;
        ServerComms.getInstance().sendGlassesBatteryUpdate(event.batteryLevel, false, -1);
        sendStatusToAugmentOsManager();
    }

    @Subscribe
    public void onBrightnessLevelEvent(BrightnessLevelEvent event) {
        brightnessLevel = event.brightnessLevel;
        autoBrightness = event.autoBrightness;

        // if (brightnessLevel != -1) {
        //     PreferenceManager.getDefaultSharedPreferences(this)
        //         .edit()
        //         .putString(this.getResources().getString(R.string.SHARED_PREF_BRIGHTNESS), String.valueOf(brightnessLevel))
        //         .apply();
        //     PreferenceManager.getDefaultSharedPreferences(this)
        //         .edit()
        //         .putBoolean(this.getResources().getString(R.string.SHARED_PREF_AUTO_BRIGHTNESS), false)
        //         .apply();
        // } else {
        //     PreferenceManager.getDefaultSharedPreferences(this)
        //         .edit()
        //         .putBoolean(this.getResources().getString(R.string.SHARED_PREF_AUTO_BRIGHTNESS), autoBrightness)
        //         .apply();
        // }

        sendStatusToAugmentOsManager();
        sendStatusToBackend();
    }

    @Subscribe
    public void onHeadUpAngleEvent(HeadUpAngleEvent event) {
        headUpAngle = event.headUpAngle;
        sendStatusToAugmentOsManager();
        sendStatusToBackend();
    }

    @Override
    public void onCreate() {
        super.onCreate();

//        EnvHelper.init(this);

        EventBus.getDefault().register(this);

        ServerComms.getInstance(this);

        authHandler = new AuthHandler(this);

        userId = authHandler.getUniqueIdForAnalytics();

        batteryStatusHelper = new BatteryStatusHelper(this);
        wifiStatusHelper = new WifiStatusHelper(this);
        gsmStatusHelper = new GsmStatusHelper(this);

        notificationSystem = new NotificationSystem(this, userId);
        calendarSystem = CalendarSystem.getInstance(this);

        // Initialize settings with default values
        brightnessLevel = 50;
        autoBrightness = false;
        headUpAngle = 20;

        // Request settings from server
        requestSettingsFromServer();

        contextualDashboardEnabled = true;
        alwaysOnStatusBarEnabled = false;

        edgeTpaSystem = new EdgeTPASystem(this, null); // We'll set smartGlassesManager after it's created
        asrPlanner = new AsrPlanner(edgeTpaSystem);

        // Initialize BLE Peripheral
        blePeripheral = new AugmentosBlePeripheral(this, this);

        // If this is the ASG client, start the peripheral
        if (getPackageName().equals(AugmentOSAsgClientPackageName)) {
        //    blePeripheral.start();
        }

        // Whitelist AugmentOS from battery optimization when system app
        // If not system app, bring up the settings menu
        if (isSystemApp(this)) {
            handleBatteryOptimization(this);
        }

        // Automatically connect to glasses on service start
        String preferredWearable = SmartGlassesManager.getPreferredWearable(this);
        if(!preferredWearable.isEmpty()) {
            SmartGlassesDevice preferredDevice = SmartGlassesManager.getSmartGlassesDeviceFromModelName(preferredWearable);
            if (preferredDevice != null) {
                // Initialize SmartGlassesManager
                startSmartGlassesManager();
                // Connect to glasses
                smartGlassesManager.connectToSmartGlasses(preferredDevice);
                sendStatusToAugmentOsManager();
            } else {
                // We have some invalid device saved... delete from preferences
                SmartGlassesManager.savePreferredWearable(this, "");
            }
        }

        // cachedThirdPartyAppList is already initialized as a class member

        webSocketLifecycleManager = new WebSocketLifecycleManager(this, authHandler);

        // Set up backend comms
        this.httpServerComms = new HTTPServerComms();
        //if(authHandler.getCoreToken() != null)
        //    ServerComms.getInstance().connectWebSocket(authHandler.getCoreToken());
        initializeServerCommsCallbacks();

//        httpServerComms.getApps(new Callback() {
//            @Override
//            public void onFailure(Call call, IOException e) {
//                Log.e("HTTP", "GET /apps failed: " + e.getMessage());
//            }
//
//            @Override
//            public void onResponse(Call call, Response response) throws IOException {
//                if (response.isSuccessful()) {
//                    Log.d("HTTP", "Response: ");
//                }
//            }
//        });

        locationSystem = new LocationSystem(this);
    }

    private void createNotificationChannel() {
        if (Build.VERSION.SDK_INT >= Build.VERSION_CODES.O) {
            NotificationChannel channel = new NotificationChannel(
                    myChannelId,
                    notificationAppName,
                    NotificationManager.IMPORTANCE_HIGH
            );
            channel.setDescription(notificationDescription);
            channel.enableLights(false);
            channel.enableVibration(false);
            NotificationManager manager = getSystemService(NotificationManager.class);
            if (manager != null) {
                manager.createNotificationChannel(channel);
            }
        }
    }

    // Flag to track if we should restart when killed
    private boolean shouldRestartOnKill = true;
    
    @Override
    public int onStartCommand(Intent intent, int flags, int startId) {
        super.onStartCommand(intent, flags, startId);

        if (intent == null || intent.getAction() == null) {
            Log.e(TAG, "Received null intent or null action");
            // If we get null intent/action, maintain the sticky behavior for embedded systems
            return shouldRestartOnKill ? Service.START_STICKY : Service.START_NOT_STICKY;
        }

        String action = intent.getAction();
        Bundle extras = intent.getExtras();

        switch (action) {
            case ACTION_START_CORE:
            case ACTION_START_FOREGROUND_SERVICE:
                // start the service in the foreground
                Log.d("TEST", "starting foreground");
                createNotificationChannel(); // New method to ensure one-time channel creation
                startForeground(AUGMENTOS_NOTIFICATION_ID, this.buildSharedForegroundNotification(this));
                
                // Reset restart flag to true when service starts
                shouldRestartOnKill = true;

                // Send out the status once AugmentOS_Core is ready :)
                edgeTpaSystem.startThirdPartyAppByPackageName(AugmentOSManagerPackageName);

                if (!NewPermissionUtils.areAllPermissionsGranted(this)) {
                    blePeripheral.sendPermissionsErrorToManager();
                }

                break;
            case ACTION_STOP_CORE:
            case ACTION_STOP_FOREGROUND_SERVICE:
                // Set flag to not restart - this is an explicit stop request
                shouldRestartOnKill = false;
                
                // Clean up resources before stopping
                Log.d(TAG, "Stopping service from ACTION_STOP");
                cleanupAllResources();
                stopForeground(true);
                stopSelf();
                break;
            default:
                Log.d(TAG, "Unknown action received in onStartCommand");
                Log.d(TAG, action);
        }
        
        // Return START_STICKY by default for embedded hardware,
        // but the shouldRestartOnKill flag will be checked in onTaskRemoved/onDestroy
        return shouldRestartOnKill ? Service.START_STICKY : Service.START_NOT_STICKY;
    }

    private Notification updateNotification() {
        Context context = getApplicationContext();

        PendingIntent action = PendingIntent.getActivity(context,
                0, new Intent(context, MainActivity.class),
                PendingIntent.FLAG_CANCEL_CURRENT | PendingIntent.FLAG_MUTABLE); // Flag indicating that if the described PendingIntent already exists, the current one should be canceled before generating a new one.

        NotificationManager manager = (NotificationManager) getSystemService(Context.NOTIFICATION_SERVICE);
        NotificationCompat.Builder builder;

        String CHANNEL_ID = myChannelId;

        NotificationChannel channel = new NotificationChannel(CHANNEL_ID, notificationAppName,
                NotificationManager.IMPORTANCE_HIGH);
        channel.setDescription(notificationDescription);
        channel.enableVibration(false);
        channel.enableLights(false);
        manager.createNotificationChannel(channel);

        builder = new NotificationCompat.Builder(this, CHANNEL_ID);

        return builder.setContentIntent(action)
                .setContentTitle(notificationAppName)
                .setContentText(notificationDescription)
                .setSmallIcon(R.drawable.ic_launcher_foreground)
                .setTicker("...")
                .setContentIntent(action)
                .setOngoing(true).build();
    }
    
    // Replacement for buildSharedForegroundNotification that was previously imported from AugmentOSLib
    private Notification buildSharedForegroundNotification(Context context) {
        // Create a notification similar to updateNotification
        NotificationManager manager = (NotificationManager) context.getSystemService(Context.NOTIFICATION_SERVICE);
        
        // Create the notification channel if it doesn't exist
        if (Build.VERSION.SDK_INT >= Build.VERSION_CODES.O) {
            NotificationChannel channel = new NotificationChannel(
                    myChannelId,
                    notificationAppName,
                    NotificationManager.IMPORTANCE_HIGH
            );
            channel.setDescription(notificationDescription);
            channel.enableLights(false);
            channel.enableVibration(false);
            if (manager != null) {
                manager.createNotificationChannel(channel);
            }
        }
        
        // Create the intent for when notification is tapped
        PendingIntent pendingIntent = PendingIntent.getActivity(
                context,
                0,
                new Intent(context, MainActivity.class),
                PendingIntent.FLAG_UPDATE_CURRENT | PendingIntent.FLAG_MUTABLE
        );
        
        // Build the notification
        NotificationCompat.Builder builder = new NotificationCompat.Builder(context, myChannelId)
                .setContentTitle(notificationAppName)
                .setContentText(notificationDescription)
                .setSmallIcon(R.drawable.ic_launcher_foreground)
                .setPriority(NotificationCompat.PRIORITY_HIGH)
                .setContentIntent(pendingIntent)
                .setOngoing(true);
                
        return builder.build();
    }

    // Method to initialize the SmartGlassesManager
    public void startSmartGlassesManager() {
        if (smartGlassesManager == null) {
            // Now we can pass 'this' as the LifecycleOwner since we extend LifecycleService
            smartGlassesManager = new SmartGlassesManager(this, this, smartGlassesEventHandler);
            edgeTpaSystem.setSmartGlassesManager(smartGlassesManager);
            // Execute any pending actions
            for (Runnable action : smartGlassesReadyListeners) {
                action.run();
            }
            smartGlassesReadyListeners.clear();
        }
    }

    // Method to clean up the SmartGlassesManager
    public void stopSmartGlassesManager() {
        if (smartGlassesManager != null) {
            smartGlassesManager.cleanup();
            smartGlassesManager = null;
            edgeTpaSystem.setSmartGlassesManager(null);
            webSocketLifecycleManager.updateSmartGlassesState(SmartGlassesConnectionState.DISCONNECTED);
        }
    }

    @Subscribe
    public void onGlassesDisplayPowerEvent(GlassesDisplayPowerEvent event) {
        if (smartGlassesManager == null) return;
        if (event.turnedOn) {
            // BATTERY OPTIMIZATION: Using direct lambda instead of creating a new Runnable object
            smartGlassesManager.windowManager.showAppLayer(
                "system", 
                () -> smartGlassesManager.sendReferenceCard("AugmentOS Connected", "Screen back on"), 
                4
            );
        }
    }

    private static final String[] ARROW_FRAMES = {
           // "↑", "↗", "–", "↘", "↓", "↙", "–", "↖"
            "↑", "↗", "↑", "↖"
    };

    // BATTERY OPTIMIZATION: Use a single Handler instance for the service
    private final Handler uiHandler = new Handler(Looper.getMainLooper());
    private Runnable animationRunnable;
    
    private void playStartupSequenceOnSmartGlasses() {
        if (smartGlassesManager == null || smartGlassesManager.windowManager == null) return;

        // Cancel any existing animation to prevent multiple animations running
        if (animationRunnable != null) {
            uiHandler.removeCallbacks(animationRunnable);
        }
        
        int delay = 250; // Frame delay
        int totalFrames = ARROW_FRAMES.length;
        int totalCycles = 3;

        animationRunnable = new Runnable() {
            int frameIndex = 0;
            int cycles = 0;

            @Override
            public void run() {
                // Check for null each time before updating the UI
                if (smartGlassesManager == null || smartGlassesManager.windowManager == null) {
                    return;
                }

                if (cycles >= totalCycles) {
                    // End animation with final message
                    smartGlassesManager.windowManager.showAppLayer(
                            "system",
                            () -> smartGlassesManager.sendTextWall("                  /// AugmentOS Connected \\\\\\"),
                            6
                    );

//                    if (alwaysOnStatusBarEnabled) {
//                        // BATTERY OPTIMIZATION: Use the existing handler instead of creating a new one
//                        uiHandler.postDelayed(() ->
//                                smartGlassesManager.windowManager.showAppLayer(
//                                    "serverappid",
//                                    () -> smartGlassesManager.sendTextWall(cachedDashboardTopLine),
//                                    0
//                            ), 3000); // Delay of 3 seconds
//                    }

                    // Set isInitializing to false after booting sequence is finished, with 100ms delay
                    uiHandler.postDelayed(() -> isInitializing = false, 500);
                    return; // Stop looping
                }

                // Send current frame
                String currentAnimationTextFrame = "                    " + ARROW_FRAMES[frameIndex] + " AugmentOS Booting " + ARROW_FRAMES[frameIndex];
                smartGlassesManager.windowManager.showAppLayer(
                        "system",
                        () -> {
                                smartGlassesManager.sendTextWall(currentAnimationTextFrame);
                        },
                        6
                );
                // Send the same text wall to AugmentOS Manager in JSONObject format
                JSONObject displayJson = new JSONObject();
                try {
                    JSONObject layoutJson = new JSONObject();
                    layoutJson.put("layoutType", "text_wall");
                    layoutJson.put("text", currentAnimationTextFrame);
                    displayJson.put("layout", layoutJson);
                    //blePeripheral.sendGlassesDisplayEventToManager(displayJson);
                } catch (JSONException e) {
                    Log.e(TAG, "Error creating display JSON", e);
                }

                // Move to next frame
                frameIndex = (frameIndex + 1) % totalFrames;

                // Count full cycles
                if (frameIndex == 0) cycles++;

                // Schedule next frame
                uiHandler.postDelayed(this, delay);
            }
        };

        // Start animation with the reused handler
        uiHandler.postDelayed(animationRunnable, 350);
    }

    @Subscribe
    public void onSmartRingButtonEvent(SmartRingButtonOutputEvent event) {
        int buttonId = event.buttonId;
        long time = event.timestamp;
        boolean isDown = event.isDown;

        if(!isDown || buttonId != 1) return;
        Log.d(TAG,"DETECTED BUTTON PRESS W BUTTON ID: " + buttonId);
        currTime = System.currentTimeMillis();

        ServerComms.getInstance().sendButtonPress("ring", "single");

        //Detect double presses
        if(isDown && currTime - lastPressed < doublePressTimeConst) {
            Log.d(TAG, "Double tap - CurrTime-lastPressed: "+ (currTime-lastPressed));
            ServerComms.getInstance().sendButtonPress("ring", "double");
        }

        if(isDown) {
            lastPressed = System.currentTimeMillis();
        }
    }

    private JSONObject generateTemplatedJsonFromServer(JSONObject rawMsg) {
        // Process all placeholders in the entire JSON structure in a single pass
        SimpleDateFormat sdf = new SimpleDateFormat("M/dd, h:mm");
        String formattedDate = sdf.format(new Date());

        // 12-hour time format (with leading zeros for hours)
        SimpleDateFormat time12Format = new SimpleDateFormat("hh:mm");
        String time12 = time12Format.format(new Date());

        // 24-hour time format
        SimpleDateFormat time24Format = new SimpleDateFormat("HH:mm");
        String time24 = time24Format.format(new Date());

        // Current date with format MM/dd
        SimpleDateFormat dateFormat = new SimpleDateFormat("MM/dd");
        String currentDate = dateFormat.format(new Date());

        Map<String, String> placeholders = new HashMap<>();
        placeholders.put("$no_datetime$", formattedDate);
        placeholders.put("$DATE$", currentDate);
        placeholders.put("$TIME12$", time12);
        placeholders.put("$TIME24$", time24);
        placeholders.put("$GBATT$", (batteryLevel == null ? "" : batteryLevel + "%"));

        try {
            JSONObject msg = processJSONPlaceholders(rawMsg, placeholders);
            return msg;
        } catch (JSONException e) {
            //throw new RuntimeException(e);
            Log.d(TAG, "Error processing JSON placeholders: " + e.getMessage());
            return rawMsg;
        }
    }

    private void parseAugmentosResults(JSONObject jsonResponse) throws JSONException {
        JSONArray notificationArray = jsonResponse.getJSONArray(notificationFilterKey);
        JSONArray newsSummaryArray = jsonResponse.getJSONArray(newsSummaryKey);

        if (notificationArray.length() > 0) {
            JSONArray notifications = notificationArray.getJSONObject(0).getJSONArray("notification_data");
            Log.d(TAG, "Got notifications: " + notifications);

            List<JSONObject> sortedNotifications = new ArrayList<>();
            for (int i = 0; i < notifications.length(); i++) {
                sortedNotifications.add(notifications.getJSONObject(i));
            }

            Collections.sort(sortedNotifications, new Comparator<JSONObject>() {
                @Override
                public int compare(JSONObject a, JSONObject b) {
                    try {
                        return Integer.compare(a.getInt("rank"), b.getInt("rank"));
                    } catch (JSONException e) {
                        // If a rank is missing or unparsable, treat as equal
                        return 0;
                    }
                }
            });

            notificationList.clear();
//        Log.d(TAG, "Got notifications: " + sortedNotifications.toString());

            for (int i = 0; i < sortedNotifications.size(); i++) {
                JSONObject notification = sortedNotifications.get(i);
                String summary = notification.getString("summary");
                notificationList.add(summary);
            }
        }

        if (newsSummaryArray.length() > 0) {
            JSONObject newsSummary = newsSummaryArray.getJSONObject(0);
            latestNewsArray = newsSummary.getJSONObject("news_data").getJSONArray("news_summaries");
            Log.d(TAG, "Latest news: " + latestNewsArray);
        }
    }

    public Runnable parseDisplayEventMessage(JSONObject rawMsg) {
        if(isInitializing) {
            return () -> {};
        }

        try {
            JSONObject msg = generateTemplatedJsonFromServer(rawMsg);

//                Log.d(TAG, "Parsed message: " + msg.toString());

<<<<<<< HEAD
                JSONObject layout = msg.getJSONObject("layout");
                String layoutType = layout.getString("layoutType");
                String title;
                String text;
                switch (layoutType) {
                    case "empty":
                        return () -> smartGlassesManager.sendTextWall(cachedDashboardTopLine);
                    case "reference_card":
//                        if (alwaysOnStatusBarEnabled && cachedDashboardTopLine != null
//                                && !layout.getString("title").contains("AugmentOS")) {
//                            title = layout.getString("title") + " | " + cachedDashboardTopLine;
//                        } else {
                            title = layout.getString("title");
//                        }
                        text = layout.getString("text");
                        return () -> smartGlassesManager.sendReferenceCard(title, text);
                    case "text_wall":
                    case "text_line": // This assumes that the dashboard doesn't use textwall layout
                        text = layout.getString("text");
//                        if (alwaysOnStatusBarEnabled && cachedDashboardTopLine != null) {
//                            String finalText = cachedDashboardTopLine + "\n" + text;
//                            return () -> smartGlassesManager.sendTextWall(finalText);
//                        } else {
                            return () -> smartGlassesManager.sendTextWall(text);
//                        }
                    case "double_text_wall":
                        String topText = layout.getString("topText");
                        String bottomText = layout.getString("bottomText");
                        return () -> smartGlassesManager.sendDoubleTextWall(topText, bottomText);
                    case "text_rows":
                        JSONArray rowsArray = layout.getJSONArray("text");
                        String[] stringsArray = new String[rowsArray.length()];
                        for (int k = 0; k < rowsArray.length(); k++)
                            stringsArray[k] = rowsArray.getString(k);
                        return () -> smartGlassesManager.sendRowsCard(stringsArray);
                    case "bitmap_view":
                        String base64Data = layout.getString("data");
                        byte[] decodedBytes = android.util.Base64.decode(base64Data, android.util.Base64.DEFAULT);
                        Bitmap bmp = BitmapJavaUtils.bytesToBitmap(decodedBytes);
                        return () -> smartGlassesManager.sendBitmap(bmp);
                    default:
                        Log.d(TAG, "ISSUE PARSING LAYOUT");
                }
            } catch (JSONException e) {
                e.printStackTrace();
=======
            JSONObject layout = msg.getJSONObject("layout");
            String layoutType = layout.getString("layoutType");
            String title;
            String text;
            switch (layoutType) {
                case "empty":
                    return () -> smartGlassesManager.sendTextWall(cachedDashboardTopLine);
                case "reference_card":
                    if (alwaysOnStatusBarEnabled && cachedDashboardTopLine != null
                            && !layout.getString("title").contains("AugmentOS")) {
                        title = layout.getString("title") + " | " + cachedDashboardTopLine;
                    } else {
                        title = layout.getString("title");
                    }
                    text = layout.getString("text");
                    return () -> smartGlassesManager.sendReferenceCard(title, text);
                case "text_wall":
                case "text_line": // This assumes that the dashboard doesn't use textwall layout
                    text = layout.getString("text");
                    if (alwaysOnStatusBarEnabled && cachedDashboardTopLine != null) {
                        String finalText = cachedDashboardTopLine + "\n" + text;
                        return () -> smartGlassesManager.sendTextWall(finalText);
                    } else {
                        return () -> smartGlassesManager.sendTextWall(text);
                    }
                case "double_text_wall":
                    String topText = layout.getString("topText");
                    String bottomText = layout.getString("bottomText");
                    return () -> smartGlassesManager.sendDoubleTextWall(topText, bottomText);
                case "text_rows":
                    JSONArray rowsArray = layout.getJSONArray("text");
                    String[] stringsArray = new String[rowsArray.length()];
                    for (int k = 0; k < rowsArray.length(); k++)
                        stringsArray[k] = rowsArray.getString(k);
                    return () -> smartGlassesManager.sendRowsCard(stringsArray);
                case "bitmap_view":
                    String base64Data = layout.getString("data");
                    byte[] decodedBytes = android.util.Base64.decode(base64Data, android.util.Base64.DEFAULT);
                    Bitmap bmp = BitmapJavaUtils.bytesToBitmap(decodedBytes);
                    return () -> smartGlassesManager.sendBitmap(bmp);
                default:
                    Log.d(TAG, "ISSUE PARSING LAYOUT");
>>>>>>> f0fe477a
            }
        } catch (JSONException e) {
            e.printStackTrace();
        }
        return () -> {};
    }

    /**
     * Parses the top line of a dashboard display.
     * This function extracts and processes information specifically from the top line
     * of the dashboard display, which typically contains time, date, battery status, etc.
     * 
     * @param msg The JSON object containing the dashboard display data
     * @return The parsed top line string, or null if there was an error in parsing
     */
    public String parseDashboardTopLine(JSONObject msg) {
        try {
            // First check if this is a proper dashboard display with layout
            if (msg == null || !msg.has("layout")) {
                return generateFallbackDashboardTopLine();
            }
            
            JSONObject layout = msg.getJSONObject("layout");
            String layoutType = layout.getString("layoutType");
            
            // Most dashboards use double_text_wall layout
            if ("double_text_wall".equals(layoutType) && layout.has("topText")) {
                String topText = layout.getString("topText");
                if (topText.contains("\n")) {
                    topText = topText.split("\n")[0];
                }

                if (topText.contains("$GBATT$")) {
                    topText = topText.replace("$GBATT$", batteryLevel != null ? String.valueOf(batteryLevel) : "");
                }

                // Process special tokens in the top line if needed
                if (topText.contains("$no_datetime$")) {
                    SimpleDateFormat sdf = new SimpleDateFormat("M/dd, h:mm", Locale.getDefault());
                    String formatted = sdf.format(new Date());
                    topText = topText.replace("$no_datetime$", formatted);
                }
                
                return topText;
            } else if ("text_rows".equals(layoutType) && layout.has("text")) {
                // For text_rows layout, the first row is typically the header
                JSONArray rowsArray = layout.getJSONArray("text");
                if (rowsArray.length() > 0) {
                    return rowsArray.getString(0);
                }
            }
            
            // If we can't parse the dashboard format or it's not what we expect,
            // generate a fallback header line
            return generateFallbackDashboardTopLine();
            
        } catch (JSONException e) {
            Log.e(TAG, "Error parsing dashboard top line", e);
            return generateFallbackDashboardTopLine();
        }
    }
    
    /**
     * Generates a fallback dashboard top line when the normal parsing fails.
     * This ensures that even if there are issues with the dashboard data,
     * we still display useful information to the user.
     * 
     * @return A formatted string with time, date, and battery information
     */
    private String generateFallbackDashboardTopLine() {
        SimpleDateFormat currentTimeFormat = new SimpleDateFormat("h:mm", Locale.getDefault());
        SimpleDateFormat currentDateFormat = new SimpleDateFormat("MMM d", Locale.getDefault());
        String currentTime = currentTimeFormat.format(new Date());
        String currentDate = currentDateFormat.format(new Date());
        
        // Use a safe default if battery level is null
        int batteryPercentage = (batteryLevel != null) ? batteryLevel : 0;
        
        // Format: "◌ h:mm MMM d, XX%"
        return String.format(Locale.getDefault(), "◌ %s %s, %d%%", 
                currentTime, currentDate, batteryPercentage);
    }

    /**
     * Extracts specific information from a dashboard top line.
     * This function can identify and extract elements like time, battery level,
     * or other structured data from the dashboard top line.
     * 
     * @param topLine The dashboard top line string to analyze
     * @return A JSONObject containing the extracted information
     */
    public JSONObject extractDashboardTopLineInfo(String topLine) {
        JSONObject result = new JSONObject();
        
        try {
            // Check for null or empty input
            if (topLine == null || topLine.trim().isEmpty()) {
                return result;
            }
            
            // Extract time pattern (like "h:mm" or "hh:mm")
            Pattern timePattern = Pattern.compile("\\d{1,2}:\\d{2}");
            Matcher timeMatcher = timePattern.matcher(topLine);
            if (timeMatcher.find()) {
                result.put("time", timeMatcher.group());
            }
            
            // Extract date pattern (like "MMM d" or "Month day")
            Pattern datePattern = Pattern.compile("(Jan|Feb|Mar|Apr|May|Jun|Jul|Aug|Sep|Oct|Nov|Dec)\\s+\\d{1,2}");
            Matcher dateMatcher = datePattern.matcher(topLine);
            if (dateMatcher.find()) {
                result.put("date", dateMatcher.group());
            }
            
            // Extract battery percentage (like "85%" or "100%")
            Pattern batteryPattern = Pattern.compile("(\\d{1,3})%");
            Matcher batteryMatcher = batteryPattern.matcher(topLine);
            if (batteryMatcher.find()) {
                result.put("battery", Integer.parseInt(batteryMatcher.group(1)));
            }
            
            // Detect if this is a status line (contains specific indicators)
            boolean isStatusLine = topLine.contains("◌") || 
                                 (result.has("time") && result.has("battery"));
            result.put("isStatusLine", isStatusLine);
            
        } catch (JSONException e) {
            Log.e(TAG, "Error creating dashboard top line info JSON", e);
        }
        
        return result;
    }

    @Subscribe
    public void onGlassesBluetoothSearchDiscoverEvent(GlassesBluetoothSearchDiscoverEvent event){
        blePeripheral.sendGlassesBluetoothDiscoverResultToManager(event.modelName, event.deviceName);
    }

    @Subscribe
    public void onGlassesBluetoothSearchStopEvent(GlassesBluetoothSearchStopEvent event){
        blePeripheral.sendGlassesBluetoothStopToManager(event.modelName);
    }

    @Subscribe
    public void onNewScreenImageEvent(NewScreenImageEvent event) {
        if (smartGlassesManager != null)
            smartGlassesManager.windowManager.showAppLayer("server", () -> smartGlassesManager.sendBitmap(event.bmp), -1);
    }

    private void startNotificationService() {
        Intent notificationServiceIntent = new Intent(this, MyNotificationListeners.class);
        startService(notificationServiceIntent);

        NotificationListenerService.requestRebind(
                new ComponentName(this, MyNotificationListeners.class));
    }

    private void stopNotificationService() {
        Intent notificationServiceIntent = new Intent(this, MyNotificationListeners.class);
        stopService(notificationServiceIntent);
    }

    public boolean getIsSearchingForGlasses() {
        return smartGlassesManager != null
                && smartGlassesManager.getSmartGlassesConnectState() != SmartGlassesConnectionState.DISCONNECTED
                && smartGlassesManager.getSmartGlassesConnectState() != SmartGlassesConnectionState.CONNECTED;
    }

    private void executeOnceSmartGlassesManagerReady(Context context, Runnable action) {
        if (smartGlassesManager != null) {
            // If the manager is already initialized, execute the action immediately
            action.run();
            return;
        }

        // Add the action to the queue
        smartGlassesReadyListeners.add(action);

        // Ensure the manager is started
        startSmartGlassesManager();
    }

    public JSONObject generateStatusJson() {
        try {
            // Creating the main status object
            JSONObject status = new JSONObject();

            // Adding puck battery life and charging status
            JSONObject coreInfo = new JSONObject();
            coreInfo.put("augmentos_core_version", getCoreVersion(this));
            coreInfo.put("core_token", authHandler.getCoreToken());
            coreInfo.put("cloud_connection_status", webSocketStatus.name());
            coreInfo.put("puck_battery_life", batteryStatusHelper.getBatteryLevel());
            coreInfo.put("charging_status", batteryStatusHelper.isBatteryCharging());
            coreInfo.put("sensing_enabled", SmartGlassesManager.getSensingEnabled(this));
            coreInfo.put("bypass_vad_for_debugging", SmartGlassesManager.getBypassVadForDebugging(this));
            coreInfo.put("bypass_audio_encoding_for_debugging", SmartGlassesManager.getBypassAudioEncodingForDebugging(this));
            coreInfo.put("contextual_dashboard_enabled", this.contextualDashboardEnabled);
            coreInfo.put("always_on_status_bar_enabled", this.alwaysOnStatusBarEnabled);
            coreInfo.put("force_core_onboard_mic", SmartGlassesManager.getForceCoreOnboardMic(this));
            coreInfo.put("default_wearable", SmartGlassesManager.getPreferredWearable(this));
            coreInfo.put("is_mic_enabled_for_frontend", isMicEnabledForFrontend);
            status.put("core_info", coreInfo);
            //Log.d(TAG, "PREFER - Got default wearable: " + SmartGlassesManager.getPreferredWearable(this));

            // Adding connected glasses object
            JSONObject connectedGlasses = new JSONObject();
            if(smartGlassesManager != null && smartGlassesManager.getConnectedSmartGlasses() != null) {
                connectedGlasses.put("model_name", smartGlassesManager.getConnectedSmartGlasses().deviceModelName);
                connectedGlasses.put("battery_life", (batteryLevel == null) ? -1: batteryLevel); //-1 if unknown
                String brightnessString;
                if (brightnessLevel == null) {
                    brightnessString = "-";
                } else if (brightnessLevel == -1){
                    brightnessString = "AUTO";
                } else {
                    brightnessString = brightnessLevel + "%";
                }
                Log.d(TAG, "22 Brightness: " + brightnessString);
                connectedGlasses.put("brightness", brightnessString);
                connectedGlasses.put("auto_brightness_enabled", autoBrightness);
                if (headUpAngle == null) {
                    headUpAngle = 20;
                }
                connectedGlasses.put("headUp_angle", headUpAngle);
            }
            else {
                connectedGlasses.put("is_searching", getIsSearchingForGlasses());
            }
            status.put("connected_glasses", connectedGlasses);

            // Adding wifi status
            JSONObject wifi = new JSONObject();
            wifi.put("is_connected", wifiStatusHelper.isWifiConnected());
            wifi.put("ssid", wifiStatusHelper.getSSID());
            wifi.put("signal_strength", wifiStatusHelper.getSignalStrength());
            status.put("wifi", wifi);

            // Adding gsm status
            JSONObject gsm = new JSONObject();
            gsm.put("is_connected", gsmStatusHelper.isConnected());
            gsm.put("carrier", gsmStatusHelper.getNetworkType());
            gsm.put("signal_strength", gsmStatusHelper.getSignalStrength());
            status.put("gsm", gsm);

            // Adding apps array
            JSONArray apps = new JSONArray();

//            for (ThirdPartyEdgeApp tpa : edgeTpaSystem.getThirdPartyApps()) {
//                if(tpa.appType != ThirdPartyAppType.APP) continue;
//
//                JSONObject tpaObj = tpa.toJson(false);
//                tpaObj.put("is_running", edgeTpaSystem.checkIsThirdPartyAppRunningByPackageName(tpa.packageName));
//                tpaObj.put("is_foreground", edgeTpaSystem.checkIsThirdPartyAppRunningByPackageName(tpa.packageName));
//                apps.put(tpaObj);
//            }

            // Check if cachedThirdPartyAppList is not null before iterating
            if (cachedThirdPartyAppList != null) {
                for (ThirdPartyCloudApp tpa : cachedThirdPartyAppList) {
                    JSONObject tpaObj = tpa.toJson(false);
                    tpaObj.put("is_foreground", false);//tpaSystem.checkIsThirdPartyAppRunningByPackageName(tpa.packageName));
                    apps.put(tpaObj);
                }
            }

            // Adding apps array to the status object
            status.put("apps", apps);

            // Add auth to status object
            status.put("auth", authHandler.toJson());

            // Wrapping the status object inside a main object (as shown in your example)
            JSONObject mainObject = new JSONObject();
            mainObject.put("status", status);

            return mainObject;
        } catch (JSONException e) {
            throw new RuntimeException(e);
        }
    }

    public void initializeServerCommsCallbacks() {
        ServerComms.getInstance().setServerCommsCallback(new ServerCommsCallback() {
            @Override
            public void onConnectionAck() {
                serverCommsHandler.postDelayed(() -> locationSystem.sendLocationToServer(), 500);
//                if (alwaysOnStatusBarEnabled) {
//                    smartGlassesManager.windowManager.showAppLayer(
//                            "serverappid",
//                            () -> smartGlassesManager.sendTextWall(cachedDashboardTopLine),
//                            0
//                    );
//                }
            }

            @Override
            public void onAppStateChange(List<ThirdPartyCloudApp> appList) {
                cachedThirdPartyAppList = appList;
                sendStatusToAugmentOsManager();
            }

            @Override
            public void onDisplayEvent(JSONObject displayData) {
                cachedDisplayData = displayData;
//                Log.d(TAG,"Received display data: " + displayData.toString());
                Runnable newRunnable = parseDisplayEventMessage(displayData);
//                Log.d(TAG, displayData.toString());
//                Log.d(TAG, "Parsed display event message: " + displayData.has("durationMs"));
                int durationMs = displayData.optInt("durationMs", -1);
//                Log.d(TAG, "Received display event with duration: " + durationMs);
//                Log.d("AugmentosService", "Received display event: " + displayData.toString());
                if (smartGlassesManager != null) {
                        smartGlassesManager.windowManager.showAppLayer("serverappid", newRunnable, durationMs / 1000); // TODO: either only use seconds or milliseconds
                }
                if (blePeripheral != null) {
                    JSONObject newMsg = generateTemplatedJsonFromServer(displayData);
                    blePeripheral.sendGlassesDisplayEventToManager(newMsg);  //THIS LINE RIGHT HERE ENDS UP TRIGGERING IT
                }
            }

            @Override
            public void onDashboardDisplayEvent(JSONObject dashboardDisplayData) {
                cachedDashboardDisplayObject = dashboardDisplayData;
                // Parse the top line for logging/debugging
                cachedDashboardTopLine = parseDashboardTopLine(dashboardDisplayData);

//                if (alwaysOnStatusBarEnabled) {
//                    onDisplayEvent(cachedDisplayData);
//                    Log.d("AugmentosService", "Dashboard display event received: " + dashboardDisplayData.toString());
//                }

                // Create the runnable as before
                cachedDashboardDisplayRunnable = parseDisplayEventMessage(dashboardDisplayData);
            }

            @Override
            public void onConnectionError(String errorMsg) {
                if(blePeripheral != null) {
                    blePeripheral.sendNotifyManager("Connection error: " + errorMsg, "error");
                }
            }

            @Override
            public void onAuthError() {
                // TODO: do a thing
                // TODO: is this the way we want to do it? should just be in status maybe???
                // blePeripheral.sendAuthErrorToManager();
                authHandler.deleteAuthSecretKey();
                sendStatusToAugmentOsManager();
            }

            @Override
            public void onMicrophoneStateChange(boolean microphoneEnabled) {
                if (smartGlassesManager != null && SmartGlassesManager.getSensingEnabled(getApplicationContext())) {
                    smartGlassesManager.changeMicrophoneState(microphoneEnabled);
                }
            }

            @Override
            public void onConnectionStatusChange(WebSocketManager.IncomingMessageHandler.WebSocketStatus status) {
                webSocketStatus = status;
                sendStatusToAugmentOsManager();
            }

            @Override
            public void onRequestSingle(String dataType) {
                switch (dataType) {
                    case "core_status_update":
                        Log.d(TAG, "Server wants a core_status");
                        sendStatusToBackend();
                    break;
                    case "photo":
                        Log.d(TAG, "Server wants a photo");
                    default:
                        Log.d(TAG, "Unknown onRequestSingle dataType: " + dataType);
                        break;
                }
            }

            @Override
            public void onSettingsUpdate(JSONObject settings) {
                Log.d("AugmentOsService", "!!!! Settings update received: " + settings.toString() + ".");
                try {
                    if (settings.has("brightness")) {
                        brightnessLevel = settings.getInt("brightness");
                    }
                    if (settings.has("autoBrightness")) {
                        autoBrightness = settings.getBoolean("autoBrightness");
                        Log.d(TAG, "Updating glasses auto brightness: " + autoBrightness);
                    }
                    if (autoBrightness) {
                        smartGlassesManager.updateGlassesAutoBrightness(true);
                    } else {
                        Log.d(TAG, "Updating glasses brightness: " + brightnessLevel);
                        smartGlassesManager.updateGlassesBrightness(brightnessLevel);
                    }

                    if (settings.has("headUpAngle")) {
                        headUpAngle = settings.getInt("headUpAngle");
                        smartGlassesManager.updateGlassesHeadUpAngle(headUpAngle);
                    }
                    // if (settings.has("useOnboardMic")) {
                    //     useOnboardMic = settings.getBoolean("useOnboardMic");
                    //     if (useOnboardMic) {
                    //         smartGlassesManager.changeMicrophoneState(false);
                    //     }
                    // }
//                     if (settings.has("sensingEnabled")) {
//                         sensingEnabled = settings.getBoolean("sensingEnabled");
// //                        EventBus.getDefault().post(new SensingEnabledEvent(sensingEnabled));
//                     }
                    // if (settings.has("bypassVad")) {
                    //     bypassVad = settings.getBoolean("bypassVad");
//                        EventBus.getDefault().post(new BypassVadEvent(bypassVad));
                    // }
//                    if (settings.has("bypassAudioEncoding")) {
//                        bypassAudioEncoding = settings.getBoolean("bypassAudioEncoding");
//                        EventBus.getDefault().post(new BypassAudioEncodingEvent(bypassAudioEncoding));
//                    }
                    if (settings.has("contextualDashboard")) {
                        contextualDashboardEnabled = settings.getBoolean("contextualDashboard");
//                        EventBus.getDefault().post(new ContextualDashboardEnabledEvent(contextualDashboardEnabled));
                    }
                    if (settings.has("alwaysOnStatusBar")) {
                        alwaysOnStatusBarEnabled = settings.getBoolean("alwaysOnStatusBar");
//                        EventBus.getDefault().post(new AlwaysOnStatusBarEnabledEvent(alwaysOnStatusBarEnabled));
                    }
                    Log.d("AugmentOsService", "Settings updated: " + settings.toString() + ".");

                    // Update UI or notify other components about settings change
                    sendStatusToAugmentOsManager();
                } catch (JSONException e) {
                    Log.e(TAG, "Error parsing settings update", e);
                }
            }
        });
    }

    // AugmentOS_Manager Comms Callbacks
    public void sendStatusToBackend() {
        JSONObject status = generateStatusJson();
        Log.d(TAG, "Sending status to backend: " + status.toString());
        ServerComms.getInstance().sendCoreStatus(status);
    }

    public void sendStatusToAugmentOsManager() {
        JSONObject status = generateStatusJson();
        blePeripheral.sendDataToAugmentOsManager(status.toString());
    }

    @Override
    public void requestPing() {
        blePeripheral.sendPing();
    }

    @Override
    public void requestStatus() {
        sendStatusToAugmentOsManager();
    }

    @Override
    public void searchForCompatibleDeviceNames(String modelName) {
        Log.d("AugmentOsService", "Searching for compatible device names for model: " + modelName);
        SmartGlassesDevice device = SmartGlassesManager.getSmartGlassesDeviceFromModelName(modelName);
        if (device == null) {
            blePeripheral.sendNotifyManager("Incorrect model name: " + modelName, "error");
            return;
        }

        executeOnceSmartGlassesManagerReady(this, () -> {
            smartGlassesManager.findCompatibleDeviceNames(device);
            // blePeripheral.sendGlassesSearchResultsToManager(modelName, compatibleDeviceNames);
        });
    }

    @Subscribe
    public void onMicStateForFrontendEvent(isMicEnabledForFrontendEvent event) {
        Log.d("AugmentOsService", "Received mic state for frontend event: " + event.micState);
        isMicEnabledForFrontend = event.micState;
        sendStatusToAugmentOsManager();
    }

    // TODO: This is for debug.. remove before pushing to prod
    @Subscribe
    public void handleMicModeChangedEvent(MicModeChangedEvent event) {
        Log.d(TAG, "Microphone mode changed: " + event.getStatus());

        // Log the new microphone status
        PhoneMicrophoneManager.MicStatus status = event.getStatus();
        //blePeripheral.sendNotifyManager(status.name(), "success");
        switch (status) {
            case SCO_MODE:
                Log.d(TAG, "Microphone using Bluetooth SCO mode");
                break;
            case NORMAL_MODE:
                Log.d(TAG, "Microphone using normal phone mic");
                break;
            case GLASSES_MIC:
                Log.d(TAG, "Microphone using glasses onboard mic");
                break;
            case PAUSED:
                Log.d(TAG, "Microphone recording paused (conflict detected)");
                break;
        }
    }

    @Override
    public void connectToWearable(String modelName, String deviceName) {
        Log.d("AugmentOsService", "Connecting to wearable: " + modelName + ". DeviceName: " + deviceName + ".");
        
        SmartGlassesDevice device = SmartGlassesManager.getSmartGlassesDeviceFromModelName(modelName);
        if (device == null) {
            blePeripheral.sendNotifyManager("Incorrect model name: " + modelName, "error");
            return;
        }

        // TODO: Good lord this is hacky
        // TODO: Find a good way to conditionally send a glasses bt device name to SGC
        if (!deviceName.isEmpty() && modelName.contains("Even Realities"))
            savePreferredG1DeviceId(this, deviceName);

        executeOnceSmartGlassesManagerReady(this, () -> {
            smartGlassesManager.connectToSmartGlasses(device);
            sendStatusToAugmentOsManager();
        });
    }

    @Override
    public void disconnectWearable(String wearableId) {
        Log.d("AugmentOsService", "Disconnecting from wearable: " + wearableId);
        // Instead of stopping the service, reset the state
        if (smartGlassesManager != null) {
            smartGlassesManager.resetState();
        }
        sendStatusToAugmentOsManager();
    }

    @Override
    public void forgetSmartGlasses() {
        Log.d("AugmentOsService", "Forgetting wearable");
        SmartGlassesManager.savePreferredWearable(this, "");
        deleteEvenSharedPreferences(this);
        brightnessLevel = null;
        batteryLevel = null;

        // Reset instead of stopping
        if (smartGlassesManager != null) {
            smartGlassesManager.resetState();
        }

        sendStatusToAugmentOsManager();
    }

    // TODO: Can remove this?
    @Override
    public void startApp(String packageName) {
        Log.d("AugmentOsService", "Starting app: " + packageName);
        // Logic to start the app by package name

        ServerComms.getInstance().startApp(packageName);
        if (smartGlassesManager == null || smartGlassesManager.getConnectedSmartGlasses() == null) {
        //    blePeripheral.sendNotifyManager("Connect glasses to use your app", "success");
        }
    }

    // TODO: Can remove this?
    @Override
    public void stopApp(String packageName) {
        Log.d("AugmentOsService", "Stopping app: " + packageName);
        ServerComms.getInstance().stopApp(packageName);
    }

    @Override
    public void setForceCoreOnboardMic(boolean toForceCoreOnboardMic) {
        SmartGlassesManager.saveForceCoreOnboardMic(this, toForceCoreOnboardMic);
        if(smartGlassesManager != null && smartGlassesManager.getConnectedSmartGlasses() != null) {
            blePeripheral.sendNotifyManager(this.getResources().getString(R.string.SETTING_WILL_APPLY_ON_NEXT_GLASSES_CONNECTION), "success");
        }
        sendStatusToBackend();
       sendStatusToAugmentOsManager();
    }

    @Override
    public void setSensingEnabled(boolean sensingEnabled) {
        SmartGlassesManager.saveSensingEnabled(this, sensingEnabled);
        if(smartGlassesManager != null && smartGlassesManager.getConnectedSmartGlasses() != null) {
            blePeripheral.sendNotifyManager(this.getResources().getString(R.string.SETTING_WILL_APPLY_ON_NEXT_GLASSES_CONNECTION), "success");
        }
        sendStatusToBackend();
        sendStatusToAugmentOsManager();
    }

    @Override
    public void setBypassVadForDebugging(boolean bypassVadForDebugging) {
        SmartGlassesManager.saveBypassVadForDebugging(this, bypassVadForDebugging);
        sendStatusToBackend();
    }

    @Override
    public void setBypassAudioEncodingForDebugging(boolean bypassAudioEncodingForDebugging) {
        SmartGlassesManager.saveBypassAudioEncodingForDebugging(this, bypassAudioEncodingForDebugging);
        sendStatusToBackend();
    }

    @Override
    public void setContextualDashboardEnabled(boolean contextualDashboardEnabled) {
        this.contextualDashboardEnabled = contextualDashboardEnabled;
        sendStatusToBackend();
       sendStatusToAugmentOsManager();
    }

    @Override
    public void setAlwaysOnStatusBarEnabled(boolean alwaysOnStatusBarEnabled) {
        // TODO: Fix this

        // if (alwaysOnStatusBarEnabled) {
        //     smartGlassesManager.windowManager.showAppLayer(
        //             "serverappid",
        //             () -> smartGlassesManager.sendTextWall(cachedDashboardTopLine),
        //             0
        //     );
        // }
        // else {
        //     EventBus.getDefault().post(new HomeScreenEvent());
        // }

//        Log.d(TAG, "Setting always on status bar enabled: " + alwaysOnStatusBarEnabled);

        this.alwaysOnStatusBarEnabled = alwaysOnStatusBarEnabled;
        sendStatusToBackend();
//        sendStatusToAugmentOsManager();
    }

    // TODO: Can remove this?
    @Override
    public void installAppFromRepository(String repository, String packageName) throws JSONException {
        Log.d("AugmentOsService", "Installing app from repository: " + packageName);
        blePeripheral.sendNotifyManager("Not implemented", "error");
    }

    // TODO: Can remove this?
    @Override
    public void uninstallApp(String uninstallPackageName) {
        Log.d(TAG, "uninstallApp not implemented");
        blePeripheral.sendNotifyManager("Not implemented", "error");
    }

    @Override
    public void requestAppInfo(String packageNameToGetDetails) {
        ThirdPartyEdgeApp tpa = edgeTpaSystem.getThirdPartyAppByPackageName(packageNameToGetDetails);
        if (tpa == null) {
            blePeripheral.sendNotifyManager("Could not find app", "error");
            sendStatusToAugmentOsManager();
            return;
        }
        JSONArray settings = tpa.getSettings(this);
        if (settings == null) {
            blePeripheral.sendNotifyManager("Could not get app's details", "error");
            return;
        }
        blePeripheral.sendAppInfoToManager(tpa);
    }

    @Override
    public void handleNotificationData(JSONObject notificationData){
        try {
            if (notificationData != null) {
                String appName = notificationData.optString("app_name");
                String title = notificationData.getString("title");
                String text = notificationData.getString("text");
//                long timestamp = notificationData.getLong("timestamp");
                String uuid = java.util.UUID.randomUUID().toString();

                ServerComms.getInstance().sendPhoneNotification(uuid, appName, title, text, "high");

                //EventBus.getDefault().post(new NotificationEvent(title, text, appName, timestamp, uuid));
            } else {
                System.out.println("Notification Data is null");
            }
        } catch (JSONException e) {
            Log.d(TAG, "JSONException occurred while handling notification data: " + e.getMessage());
        }
    }

    @Override
    public void updateGlassesBrightness(int brightness) {
        Log.d("AugmentOsService", "Updating glasses brightness: " + brightness);
        if (smartGlassesManager != null) {
            String title = "Brightness Adjustment";
            String body = "Updating glasses brightness to " + brightness + "%.";
            smartGlassesManager.windowManager.showAppLayer("system", () -> smartGlassesManager.sendReferenceCard(title, body), 6);
            smartGlassesManager.updateGlassesBrightness(brightness);
            brightnessLevel = brightness;
            sendStatusToBackend();
            sendStatusToAugmentOsManager();
        } else {
            blePeripheral.sendNotifyManager("Connect glasses to update brightness", "error");
        }
    }

    @Override
    public void updateGlassesAutoBrightness(boolean autoBrightness) {
        Log.d("AugmentOsService", "Updating glasses auto brightness: " + autoBrightness);
        if (smartGlassesManager != null) {
            smartGlassesManager.updateGlassesAutoBrightness(autoBrightness);
            this.autoBrightness = autoBrightness;
            sendStatusToBackend();
            sendStatusToAugmentOsManager();
        }
    }

    @Override
    public void updateGlassesHeadUpAngle(int headUpAngle) {
        Log.d("AugmentOsService", "Updating glasses head up angle: " + headUpAngle);
        if (smartGlassesManager != null) {
            smartGlassesManager.updateGlassesHeadUpAngle(headUpAngle);
            this.headUpAngle = headUpAngle;
            sendStatusToBackend();
            sendStatusToAugmentOsManager();
        } else {
            blePeripheral.sendNotifyManager("Connect glasses to update head up angle", "error");
        }
    }

    @Override
    public void setAuthSecretKey(String uniqueUserId, String authSecretKey) {
        Log.d("AugmentOsService", "Setting auth secret key: " + authSecretKey);
        if (authHandler.getCoreToken() == null ||!authHandler.getCoreToken().equals(authSecretKey)) {
            authHandler.setAuthSecretKey(authSecretKey);
            ServerComms.getInstance().disconnectWebSocket();
            ServerComms.getInstance().connectWebSocket(authHandler.getCoreToken());
        }
        authHandler.verifyAuthSecretKey(uniqueUserId);
        sendStatusToAugmentOsManager();
    }

    @Override
    public void verifyAuthSecretKey() {
        Log.d("AugmentOsService", "verify auth secret key");
    }

    @Override
    public void deleteAuthSecretKey() {
        Log.d("AugmentOsService", "Deleting auth secret key");
        authHandler.deleteAuthSecretKey();
        
        // When auth key is deleted (sign out), reset state for the next user
        if (smartGlassesManager != null) {
            smartGlassesManager.resetState();
        }
        
        // Stop all running apps
        if (edgeTpaSystem != null) {
            edgeTpaSystem.stopAllThirdPartyApps();
        }
        
        // Reset cached app data
        cachedThirdPartyAppList = new ArrayList<>();
        cachedDashboardDisplayObject = null;
        // When auth key is deleted (sign out), reset state for the next user
        if (smartGlassesManager != null) {
           smartGlassesManager.resetState();
        }

        // Stop all running apps
        if (edgeTpaSystem != null) {
            edgeTpaSystem.stopAllThirdPartyApps();
        }

        // Reset cached app data
        cachedThirdPartyAppList = new ArrayList<>();
        cachedDashboardDisplayObject = null;

        // Disconnect from server
        ServerComms.getInstance().disconnectWebSocket();
        webSocketLifecycleManager.updateSmartGlassesState(SmartGlassesConnectionState.DISCONNECTED);
        
        sendStatusToAugmentOsManager();
    }

    @Override
    public void updateAppSettings(String targetApp, JSONObject settings) {
        Log.d("AugmentOsService", "Updating settings for app: " + targetApp);
        ThirdPartyEdgeApp tpa = edgeTpaSystem.getThirdPartyAppByPackageName(targetApp);
        if (tpa == null) {
            blePeripheral.sendNotifyManager("Could not find app", "error");
            return;
        }

        boolean allSuccess = true;
        try {
            // New loop over all keys in the settings object
            Iterator<String> keys = settings.keys();
            while (keys.hasNext()) {
                String key = keys.next();
                Object value = settings.get(key);
                if(!tpa.updateSetting(this, key, value)) {
                    allSuccess = false;
                }
            }
        } catch (JSONException e) {
            Log.e("AugmentOsService", "Failed to parse settings object", e);
            allSuccess = false;
        }

        if (!allSuccess) {
            blePeripheral.sendNotifyManager("Error updating settings", "error");
        }
    }

    /**
     * Helper method to clean up all resources, disconnect from devices, 
     * and reset the service state completely
     */
    private void cleanupAllResources() {
        Log.d(TAG, "Cleaning up all resources and connections");
        
        // Stop all running apps
        if(edgeTpaSystem != null) {
            edgeTpaSystem.stopAllThirdPartyApps();
        }
        
        // Stop location updates and cleanup
        if(locationSystem != null) {
            // BATTERY OPTIMIZATION: Use cleanup method instead of just stopping updates
            locationSystem.cleanup();
        }
        
        // Clean up screen capture resources
        if(screenCaptureRunnable != null) {
            screenCaptureHandler.removeCallbacks(screenCaptureRunnable);
        }
        if (virtualDisplay != null) {
            virtualDisplay.release();
            virtualDisplay = null;
        }
        if (mediaProjection != null) {
            mediaProjection.stop();
            mediaProjection = null;
        }
        
        // BATTERY OPTIMIZATION: Clean up our animation handler
        if (animationRunnable != null) {
            uiHandler.removeCallbacks(animationRunnable);
            animationRunnable = null;
        }
        // Remove all pending posts to avoid any UI updates after destruction
        uiHandler.removeCallbacksAndMessages(null);
        
        // Reset glasses connection
        if (smartGlassesManager != null) {
            smartGlassesManager.resetState();
            smartGlassesManager.cleanup();
            smartGlassesManager = null;
            edgeTpaSystem.setSmartGlassesManager(null);
        }
        
        // Reset cached data
        cachedThirdPartyAppList = new ArrayList<>();
        cachedDashboardDisplayObject = null;
        
        // Disconnect websockets
        if (webSocketLifecycleManager != null) {
            webSocketLifecycleManager.updateSmartGlassesState(SmartGlassesConnectionState.DISCONNECTED);
            webSocketLifecycleManager.cleanup();
        }
        ServerComms.getInstance().disconnectWebSocket();
        
        // Clear BLE connections
        if (blePeripheral != null) {
            blePeripheral.destroy();
        }
        
        if(edgeTpaSystem != null) {
            edgeTpaSystem.destroy();
        }
    }

    @Override
    public void onDestroy(){
        Log.d(TAG, "Service being destroyed");
        
        // BATTERY OPTIMIZATION: Cleanup resources first, then unregister from EventBus
        // This prevents unhandled EventBus events during cleanup
        cleanupAllResources();
        
        // Unregister from EventBus with proper error handling
        try {
            if (EventBus.getDefault().isRegistered(this)) {
                EventBus.getDefault().unregister(this);
            }
        } catch (Exception e) {
            Log.e(TAG, "Error unregistering from EventBus", e);
        }
        
        super.onDestroy();
    }


    public class LocalBinder extends Binder {
        public AugmentosService getService() {
            // Return this instance of LocalService so clients can call public methods
            return AugmentosService.this;
        }
    }

    @Override
    public IBinder onBind(Intent intent) {
        super.onBind(intent);
        Log.d(TAG, "Something bound");
        return binder;
    }

    /**
     * Requests settings from server via WebSocket
     */
    private void requestSettingsFromServer() {
        try {
            JSONObject settingsRequest = new JSONObject();
            settingsRequest.put("type", "request_settings");
            ServerComms.getInstance().sendCoreStatus(settingsRequest);
        } catch (JSONException e) {
            Log.e(TAG, "Error creating settings request", e);
        }
    }
}<|MERGE_RESOLUTION|>--- conflicted
+++ resolved
@@ -193,10 +193,7 @@
     private WebSocketLifecycleManager webSocketLifecycleManager;
     private boolean isMicEnabledForFrontend = false;
 
-<<<<<<< HEAD
-=======
     private boolean isInitializing = false;
->>>>>>> f0fe477a
 
     public AugmentosService() {
     }
@@ -851,7 +848,6 @@
 
 //                Log.d(TAG, "Parsed message: " + msg.toString());
 
-<<<<<<< HEAD
                 JSONObject layout = msg.getJSONObject("layout");
                 String layoutType = layout.getString("layoutType");
                 String title;
@@ -897,55 +893,8 @@
                 }
             } catch (JSONException e) {
                 e.printStackTrace();
-=======
-            JSONObject layout = msg.getJSONObject("layout");
-            String layoutType = layout.getString("layoutType");
-            String title;
-            String text;
-            switch (layoutType) {
-                case "empty":
-                    return () -> smartGlassesManager.sendTextWall(cachedDashboardTopLine);
-                case "reference_card":
-                    if (alwaysOnStatusBarEnabled && cachedDashboardTopLine != null
-                            && !layout.getString("title").contains("AugmentOS")) {
-                        title = layout.getString("title") + " | " + cachedDashboardTopLine;
-                    } else {
-                        title = layout.getString("title");
-                    }
-                    text = layout.getString("text");
-                    return () -> smartGlassesManager.sendReferenceCard(title, text);
-                case "text_wall":
-                case "text_line": // This assumes that the dashboard doesn't use textwall layout
-                    text = layout.getString("text");
-                    if (alwaysOnStatusBarEnabled && cachedDashboardTopLine != null) {
-                        String finalText = cachedDashboardTopLine + "\n" + text;
-                        return () -> smartGlassesManager.sendTextWall(finalText);
-                    } else {
-                        return () -> smartGlassesManager.sendTextWall(text);
-                    }
-                case "double_text_wall":
-                    String topText = layout.getString("topText");
-                    String bottomText = layout.getString("bottomText");
-                    return () -> smartGlassesManager.sendDoubleTextWall(topText, bottomText);
-                case "text_rows":
-                    JSONArray rowsArray = layout.getJSONArray("text");
-                    String[] stringsArray = new String[rowsArray.length()];
-                    for (int k = 0; k < rowsArray.length(); k++)
-                        stringsArray[k] = rowsArray.getString(k);
-                    return () -> smartGlassesManager.sendRowsCard(stringsArray);
-                case "bitmap_view":
-                    String base64Data = layout.getString("data");
-                    byte[] decodedBytes = android.util.Base64.decode(base64Data, android.util.Base64.DEFAULT);
-                    Bitmap bmp = BitmapJavaUtils.bytesToBitmap(decodedBytes);
-                    return () -> smartGlassesManager.sendBitmap(bmp);
-                default:
-                    Log.d(TAG, "ISSUE PARSING LAYOUT");
->>>>>>> f0fe477a
-            }
-        } catch (JSONException e) {
-            e.printStackTrace();
-        }
-        return () -> {};
+            }
+            return () -> {};
     }
 
     /**
