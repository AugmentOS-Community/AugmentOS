--- conflicted
+++ resolved
@@ -27,29 +27,7 @@
     }
 
     public void startVad(int blockSizeSamples){
-<<<<<<< HEAD
-        vad = Vad.builder();
-
-        blockSizeSamples = blockSizeSamples;
-
-        Log.d(TAG, "VAD looking for block size samples: " + blockSizeSamples);
-        //find the proper frame size
-        FrameSize fsToUse = null;
-        for (FrameSize fs : FrameSize.values()){
-            if (fs.getValue() == blockSizeSamples){
-                fsToUse = fs;
-                break;
-            }
-        }
-
-        if (fsToUse == null){
-            Log.e(TAG, "Frame size not supported by VAD, exiting.");
-            return;
-        }
-        vadModel = vad.setModel(Model.SILERO_DNN)
-=======
         vad  = Vad.builder()
->>>>>>> ea618306
                 .setSampleRate(SampleRate.SAMPLE_RATE_16K)
                 .setFrameSize(FrameSize.FRAME_SIZE_320)
                 .setMode(Mode.VERY_AGGRESSIVE)
