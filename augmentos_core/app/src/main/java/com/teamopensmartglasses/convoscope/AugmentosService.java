--- conflicted
+++ resolved
@@ -211,13 +211,9 @@
 
     public AugmentosSmartGlassesService smartGlassesService;
     private boolean isSmartGlassesServiceBound = false;
-<<<<<<< HEAD
     private SpeechRecSwitchSystem currentSpeechRecSwitchSystem;
     private SmartGlassesDevice smartGlassesToConnectOnSmartGlassesServiceStart = null;
-=======
-    private SmartGlassesDevice smartGlassesToConnectOnSmartGlassesServiceStart = null;
-
->>>>>>> 529a44d3
+
 
     public AugmentosService() {
     }
@@ -565,7 +561,6 @@
             isSmartGlassesServiceBound = false;
         }
 
-<<<<<<< HEAD
         stopStream();
 
 //        for (AsrStreamKey key : streamToPackages.keySet()) {
@@ -573,8 +568,6 @@
 //        }
 //        streamToPackages.clear();
 
-=======
->>>>>>> 529a44d3
         if(tpaSystem != null) {
             tpaSystem.destroy();
         }
@@ -633,7 +626,6 @@
         stopStream();
     }
 
-<<<<<<< HEAD
     private void startStream(AsrStreamType asrStreamType, String transcribeLanguage, String translateLanguage) {
         Log.d(TAG, "startStream -> asrStreamType=" + asrStreamType
                 + ", transcribeLanguage=" + transcribeLanguage
@@ -644,153 +636,6 @@
             return;
         } else if (currentSpeechRecSwitchSystem != null) {
             stopStream();
-=======
-        if (event.dataStreamType == DataStreamType.TRANSCRIPTION_DEFAULT_STREAM) {
-            Log.d(TAG, "REQUESTED START TRANSCRIBING IN DEFAULT LANGUAGE");
-            if (smartGlassesService != null) {
-                smartGlassesService.switchRunningTranscribeLanguage("English");
-            }
-        } else if (event.dataStreamType == DataStreamType.TRANSCRIPTION_ENGLISH_STREAM) {
-            Log.d(TAG, "REQUESTED START TRANSCRIBING IN ENGLISH");
-            if (smartGlassesService != null) {
-                smartGlassesService.switchRunningTranscribeLanguage("English");
-            }
-        } else if (event.dataStreamType == DataStreamType.TRANSCRIPTION_CHINESE_STREAM) {
-            Log.d(TAG, "REQUESTED START TRANSCRIBING IN CHINESE");
-            if (smartGlassesService != null) {
-                smartGlassesService.switchRunningTranscribeLanguage("Chinese");
-            }
-        } else if (event.dataStreamType == DataStreamType.TRANSCRIPTION_RUSSIAN_STREAM) {
-            Log.d(TAG, "REQUESTED START TRANSCRIBING IN RUSSIAN");
-            if (smartGlassesService != null) {
-                smartGlassesService.switchRunningTranscribeLanguage("Russian");
-            }
-        } else if (event.dataStreamType == DataStreamType.TRANSCRIPTION_FRENCH_STREAM) {
-            Log.d(TAG, "REQUESTED START TRANSCRIBING IN FRENCH");
-            if (smartGlassesService != null) {
-                smartGlassesService.switchRunningTranscribeLanguage("French");
-            }
-        } else if (event.dataStreamType == DataStreamType.TRANSCRIPTION_SPANISH_STREAM) {
-            Log.d(TAG, "REQUESTED START TRANSCRIBING IN SPANISH");
-            if (smartGlassesService != null) {
-                smartGlassesService.switchRunningTranscribeLanguage("Spanish");
-            }
-        } else if (event.dataStreamType == DataStreamType.TRANSCRIPTION_JAPANESE_STREAM) {
-            Log.d(TAG, "REQUESTED START TRANSCRIBING IN JAPANESE");
-            if (smartGlassesService != null) {
-                smartGlassesService.switchRunningTranscribeLanguage("Japanese");
-            }
-        } else if (event.dataStreamType == DataStreamType.TRANSCRIPTION_GERMAN_STREAM) {
-            Log.d(TAG, "REQUESTED START TRANSCRIBING IN GERMAN");
-            if (smartGlassesService != null) {
-                smartGlassesService.switchRunningTranscribeLanguage("German");
-            }
-        } else if (event.dataStreamType == DataStreamType.TRANSCRIPTION_ARABIC_STREAM) {
-            Log.d(TAG, "REQUESTED START TRANSCRIBING IN ARABIC");
-            if (smartGlassesService != null) {
-                smartGlassesService.switchRunningTranscribeLanguage("Arabic");
-            }
-        } else if (event.dataStreamType == DataStreamType.TRANSCRIPTION_KOREAN_STREAM) {
-            Log.d(TAG, "REQUESTED START TRANSCRIBING IN KOREAN");
-            if (smartGlassesService != null) {
-                smartGlassesService.switchRunningTranscribeLanguage("Korean");
-            }
-        } else if (event.dataStreamType == DataStreamType.TRANSCRIPTION_ITALIAN_STREAM) {
-            Log.d(TAG, "REQUESTED START TRANSCRIBING IN ITALIAN");
-            if (smartGlassesService != null) {
-                smartGlassesService.switchRunningTranscribeLanguage("Italian");
-            }
-        } else if (event.dataStreamType == DataStreamType.TRANSCRIPTION_TURKISH_STREAM) {
-            Log.d(TAG, "REQUESTED START TRANSCRIBING IN TURKISH");
-            if (smartGlassesService != null) {
-                smartGlassesService.switchRunningTranscribeLanguage("Turkish");
-            }
-        } else if (event.dataStreamType == DataStreamType.TRANSCRIPTION_PORTUGUESE_STREAM) {
-            Log.d(TAG, "REQUESTED START TRANSCRIBING IN PORTUGUESE");
-            if (smartGlassesService != null) {
-                smartGlassesService.switchRunningTranscribeLanguage("Portuguese");
-            }
-        } else if (event.dataStreamType == DataStreamType.TRANSCRIPTION_DUTCH_STREAM) {
-            Log.d(TAG, "REQUESTED START TRANSCRIBING IN DUTCH");
-            if (smartGlassesService != null) {
-                smartGlassesService.switchRunningTranscribeLanguage("Dutch");
-            }
-        } else if (event.dataStreamType == DataStreamType.TRANSLATION_DEFAULT_STREAM) {
-            Log.d(TAG, "REQUESTED START TRANSLATING TO DEFAULT LANGUAGE");
-            if (smartGlassesService != null) {
-                smartGlassesService.startTranslationStream("Default");
-            }
-        } else if (event.dataStreamType == DataStreamType.TRANSLATION_ENGLISH_STREAM) {
-            Log.d(TAG, "REQUESTED START TRANSLATING TO ENGLISH");
-            if (smartGlassesService != null) {
-                smartGlassesService.startTranslationStream("English");
-            }
-        } else if (event.dataStreamType == DataStreamType.TRANSLATION_CHINESE_STREAM) {
-            Log.d(TAG, "REQUESTED START TRANSLATING TO CHINESE");
-            if (smartGlassesService != null) {
-                smartGlassesService.startTranslationStream("Chinese");
-            }
-        } else if (event.dataStreamType == DataStreamType.TRANSLATION_RUSSIAN_STREAM) {
-            Log.d(TAG, "REQUESTED START TRANSLATING TO RUSSIAN");
-            if (smartGlassesService != null) {
-                smartGlassesService.startTranslationStream("Russian");
-            }
-        } else if (event.dataStreamType == DataStreamType.TRANSLATION_FRENCH_STREAM) {
-            Log.d(TAG, "REQUESTED START TRANSLATING TO FRENCH");
-            if (smartGlassesService != null) {
-                smartGlassesService.startTranslationStream("French");
-            }
-        } else if (event.dataStreamType == DataStreamType.TRANSLATION_SPANISH_STREAM) {
-            Log.d(TAG, "REQUESTED START TRANSLATING TO SPANISH");
-            if (smartGlassesService != null) {
-                smartGlassesService.startTranslationStream("Spanish");
-            }
-        } else if (event.dataStreamType == DataStreamType.TRANSLATION_JAPANESE_STREAM) {
-            Log.d(TAG, "REQUESTED START TRANSLATING TO JAPANESE");
-            if (smartGlassesService != null) {
-                smartGlassesService.startTranslationStream("Japanese");
-            }
-        } else if (event.dataStreamType == DataStreamType.TRANSLATION_GERMAN_STREAM) {
-            Log.d(TAG, "REQUESTED START TRANSLATING TO GERMAN");
-            if (smartGlassesService != null) {
-                smartGlassesService.startTranslationStream("German");
-            }
-        } else if (event.dataStreamType == DataStreamType.TRANSLATION_ARABIC_STREAM) {
-            Log.d(TAG, "REQUESTED START TRANSLATING TO ARABIC");
-            if (smartGlassesService != null) {
-                smartGlassesService.startTranslationStream("Arabic");
-            }
-        } else if (event.dataStreamType == DataStreamType.TRANSLATION_KOREAN_STREAM) {
-            Log.d(TAG, "REQUESTED START TRANSLATING TO KOREAN");
-            if (smartGlassesService != null) {
-                smartGlassesService.startTranslationStream("Korean");
-            }
-        } else if (event.dataStreamType == DataStreamType.TRANSLATION_ITALIAN_STREAM) {
-            Log.d(TAG, "REQUESTED START TRANSLATING TO ITALIAN");
-            if (smartGlassesService != null) {
-                smartGlassesService.startTranslationStream("Italian");
-            }
-        } else if (event.dataStreamType == DataStreamType.TRANSLATION_TURKISH_STREAM) {
-            Log.d(TAG, "REQUESTED START TRANSLATING TO TURKISH");
-            if (smartGlassesService != null) {
-                smartGlassesService.startTranslationStream("Turkish");
-            }
-        } else if (event.dataStreamType == DataStreamType.TRANSLATION_PORTUGUESE_STREAM) {
-            Log.d(TAG, "REQUESTED START TRANSLATING TO PORTUGUESE");
-            if (smartGlassesService != null) {
-                smartGlassesService.startTranslationStream("Portuguese");
-            }
-        } else if (event.dataStreamType == DataStreamType.TRANSLATION_DUTCH_STREAM) {
-            Log.d(TAG, "REQUESTED START TRANSLATING TO DUTCH");
-            if (smartGlassesService != null) {
-                smartGlassesService.startTranslationStream("Dutch");
-            }
-        } else if (event.dataStreamType == DataStreamType.KILL_TRANSLATION_STREAM) {
-            Log.d(TAG, "REQUESTED KILL TRANSLATION STREAM");
-//            if (smartGlassesService != null) {
-//                smartGlassesService.killTranslationStream();
-//            }
->>>>>>> 529a44d3
         }
 
         // Start the ASR stream after a short delay
