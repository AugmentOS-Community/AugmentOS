import {NativeEventEmitter, NativeModules, Platform} from 'react-native';
import {EventEmitter} from 'events';
import GlobalEventEmitter from '../logic/GlobalEventEmitter';
import {INTENSE_LOGGING} from '../consts';
import {
  isAugmentOsCoreInstalled,
  isLocationServicesEnabled as checkLocationServices,
  startExternalService,
} from './CoreServiceStarter';
import {check, PERMISSIONS, RESULTS} from 'react-native-permissions';
import BleManager from 'react-native-ble-manager';
import BackendServerComms from '../backend_comms/BackendServerComms';

// For checking if location services are enabled
const {ServiceStarter} = NativeModules;

const {CoreCommsService} = NativeModules;
const eventEmitter = new NativeEventEmitter(CoreCommsService);

export class CoreCommunicator extends EventEmitter {
  private static instance: CoreCommunicator | null = null;
  private messageEventSubscription: any = null;
  private validationInProgress: Promise<boolean | void> | null = null;
  private reconnectionTimer: NodeJS.Timeout | null = null;
  private isConnected: boolean = false;

  // Utility methods for checking permissions and device capabilities
  async isBluetoothEnabled(): Promise<boolean> {
    try {
      console.log('Checking Bluetooth state...');
      const state = await BleManager.checkState();
      console.log('Bluetooth state:', state);
      return state === 'on';
    } catch (error) {
      console.error('Error checking Bluetooth state:', error);
      return false;
    }
  }

  async isLocationPermissionGranted(): Promise<boolean> {
    try {
      if (Platform.OS === 'android') {
        const result = await check(PERMISSIONS.ANDROID.ACCESS_FINE_LOCATION);
        return result === RESULTS.GRANTED;
      } else if (Platform.OS === 'ios') {
        // iOS doesn't require location permission for BLE scanning since iOS 13
        return true;
      }
      return false;
    } catch (error) {
      console.error('Error checking location permission:', error);
      return false;
    }
  }

  async isLocationServicesEnabled(): Promise<boolean> {
    try {
      if (Platform.OS === 'android') {
        // Use our native module to check if location services are enabled
        const locationServicesEnabled = await checkLocationServices();
        console.log(
          'Location services enabled (native check):',
          locationServicesEnabled,
        );
        return locationServicesEnabled;
      } else if (Platform.OS === 'ios') {
        // iOS doesn't require location for BLE scanning since iOS 13
        return true;
      }
      return true;
    } catch (error) {
      console.error('Error checking if location services are enabled:', error);
      return false;
    }
  }

  async checkConnectivityRequirements(): Promise<{
    isReady: boolean;
    message?: string;
  }> {
    console.log('Checking connectivity requirements');

    // Check Bluetooth
    const isBtEnabled = await this.isBluetoothEnabled();
    console.log('Is Bluetooth enabled:', isBtEnabled);
    if (!isBtEnabled) {
      console.log('Bluetooth is disabled, showing error');
      return {
        isReady: false,
        message:
          'Bluetooth is required to connect to glasses. Please enable Bluetooth and try again.',
      };
    }

    // Only check location on Android
    if (Platform.OS === 'android') {
      // First check if location permission is granted
      const isLocationPermissionGranted =
        await this.isLocationPermissionGranted();
      console.log(
        'Is Location permission granted:',
        isLocationPermissionGranted,
      );
      if (!isLocationPermissionGranted) {
        console.log('Location permission missing, showing error');
        return {
          isReady: false,
          message:
            'Location permission is required to scan for glasses on Android. Please grant location permission and try again.',
        };
      }

      // Then check if location services are enabled
      const isLocationServicesEnabled = await this.isLocationServicesEnabled();
      console.log('Are Location services enabled:', isLocationServicesEnabled);
      if (!isLocationServicesEnabled) {
        console.log('Location services disabled, showing error');
        return {
          isReady: false,
          message:
            'Location services are disabled. Please enable location services in your device settings and try again.',
        };
      }
    }

    console.log('All requirements met');
    return {isReady: true};
  }

  // Private constructor to enforce singleton pattern
  private constructor() {
    super();
  }

  /**
   * Gets the singleton instance of CoreCommunicator
   */
  public static getInstance(): CoreCommunicator {
    if (!CoreCommunicator.instance) {
      CoreCommunicator.instance = new CoreCommunicator();
    }
    return CoreCommunicator.instance;
  }

  /**
   * Initializes the communication channel with Core
   */
  async initialize() {
    // Initialize BleManager for permission checks
    try {
      await BleManager.start({showAlert: false});
    } catch (error) {
      console.warn('Failed to initialize BleManager:', error);
    }

    // Start the Core service if it's not already running
    if (!(await CoreCommsService.isServiceRunning())) {
      CoreCommsService.startService();
    }

    // Start the external service
    startExternalService();

    // Initialize message event listener
    this.initializeMessageEventListener();

    // set the backend server url
    const backendServerUrl =
      await BackendServerComms.getInstance().getServerUrl();
    await this.sendData({
      command: 'set_server_url',
      params: {
        url: backendServerUrl,
      },
    });

    // Start periodic status checks
    this.startStatusPolling();

    // Request initial status
    this.sendRequestStatus();
  }

  /**
   * Initializes the event listener for Core messages
   */
  private initializeMessageEventListener() {
    // Remove any existing subscription to avoid duplicates
    if (this.messageEventSubscription) {
      this.messageEventSubscription.remove();
      this.messageEventSubscription = null;
    }

    // Create a fresh subscription
    this.messageEventSubscription = eventEmitter.addListener(
      'CoreMessageEvent',
      this.handleCoreMessage.bind(this),
    );

    console.log('Core message event listener initialized');
  }

  /**
   * Handles incoming messages from Core
   */
  private handleCoreMessage(jsonString: string) {
    if (INTENSE_LOGGING) {
      console.log('Received message from core:', jsonString);
    }

    try {
      const data = JSON.parse(jsonString);
      this.isConnected = true;
      this.emit('dataReceived', data);
      this.parseDataFromCore(data);
    } catch (e) {
      console.error('Failed to parse JSON from core message:', e);
    }
  }

  /**
   * Parses various types of data received from Core
   */
  private parseDataFromCore(data: any) {
    if (!data) return;

    try {
      if ('status' in data) {
        console.log('Received status update from Core:', data);
        this.emit('statusUpdateReceived', data);
      } else if ('glasses_display_event' in data) {
        GlobalEventEmitter.emit(
          'GLASSES_DISPLAY_EVENT',
          data.glasses_display_event,
        );
      } else if ('ping' in data) {
        // Heartbeat response - nothing to do
      } else if ('notify_manager' in data) {
        GlobalEventEmitter.emit('SHOW_BANNER', {
          message: data.notify_manager.message,
          type: data.notify_manager.type,
        });
      } else if ('compatible_glasses_search_result' in data) {
        GlobalEventEmitter.emit('COMPATIBLE_GLASSES_SEARCH_RESULT', {
          modelName: data.compatible_glasses_search_result.model_name,
          deviceName: data.compatible_glasses_search_result.device_name,
        });
      } else if ('compatible_glasses_search_stop' in data) {
        GlobalEventEmitter.emit('COMPATIBLE_GLASSES_SEARCH_STOP', {
          modelName: data.compatible_glasses_search_stop.model_name,
        });
      } else if ('need_permissions' in data) {
        GlobalEventEmitter.emit('NEED_PERMISSIONS');
<<<<<<< HEAD
      } else if ('need_wifi_credentials' in data) {
        console.log('Received need_wifi_credentials event from Core');
        GlobalEventEmitter.emit('GLASSES_NEED_WIFI_CREDENTIALS', { 
          deviceModel: data.device_model 
        });
      } else if ('wifi_scan_results' in data) {
        console.log('Received WiFi scan results from Core');
        GlobalEventEmitter.emit('WIFI_SCAN_RESULTS', { 
          networks: data.wifi_scan_results
        });
=======
      } else if (data.type === 'app_started' && data.packageName) {
        console.log('APP_STARTED_EVENT', data.packageName);
        GlobalEventEmitter.emit('APP_STARTED_EVENT', data.packageName);
      } else if (data.type === 'app_stopped' && data.packageName) {
        console.log('APP_STOPPED_EVENT', data.packageName);
        GlobalEventEmitter.emit('APP_STOPPED_EVENT', data.packageName);
>>>>>>> 8e6539ed
      }
    } catch (e) {
      console.error('Error parsing data from Core:', e);
      GlobalEventEmitter.emit('STATUS_PARSE_ERROR');
    }
  }

  /**
   * Starts periodic status polling to maintain connection
   */
  private startStatusPolling() {
    this.stopStatusPolling();

    const pollStatus = () => {
      this.sendRequestStatus();
      this.reconnectionTimer = setTimeout(
        pollStatus,
        this.isConnected ? 999000 : 2000, // Poll more frequently when not connected
      );
    };

    pollStatus();
  }

  /**
   * Stops the status polling timer
   */
  private stopStatusPolling() {
    if (this.reconnectionTimer) {
      clearTimeout(this.reconnectionTimer);
      this.reconnectionTimer = null;
    }
  }

  /**
   * Validates that Core is responding to commands
   */
  private async validateResponseFromCore(): Promise<boolean> {
    if (this.validationInProgress || (await isAugmentOsCoreInstalled())) {
      return this.validationInProgress ?? true;
    }

    this.validationInProgress = new Promise<boolean>((resolve, reject) => {
      const dataReceivedListener = () => {
        resolve(true);
      };

      this.once('dataReceived', dataReceivedListener);

      setTimeout(() => {
        this.removeListener('dataReceived', dataReceivedListener);
        resolve(false);
      }, 4500);
    }).then(result => {
      this.validationInProgress = null;
      return result;
    });

    return this.validationInProgress;
  }

  /**
   * Sends data to Core
   */
  private async sendData(dataObj: any) {
    try {
      if (INTENSE_LOGGING) {
        console.log('Sending data to Core:', JSON.stringify(dataObj));
      }

      // Ensure the service is running
      if (!(await CoreCommsService.isServiceRunning())) {
        CoreCommsService.startService();
      }

      // Send the command
      CoreCommsService.sendCommandToCore(JSON.stringify(dataObj));
    } catch (error) {
      console.error('Failed to send data to Core:', error);
      GlobalEventEmitter.emit('SHOW_BANNER', {
        message: `Error sending command to Core: ${error}`,
        type: 'error',
      });
    }
  }

  /**
   * Cleans up resources and resets the state
   */
  public cleanup() {
    // Stop the status polling
    this.stopStatusPolling();

    // Remove message event listener
    if (this.messageEventSubscription) {
      this.messageEventSubscription.remove();
      this.messageEventSubscription = null;
    }

    // Reset connection state
    this.isConnected = false;

    // Reset the singleton instance
    CoreCommunicator.instance = null;

    console.log('CoreCommunicator cleaned up');
  }

  /* Command methods to interact with Core */

  async sendRequestStatus() {
    await this.sendData({command: 'request_status'});
    return this.validateResponseFromCore();
  }

  async sendHeartbeat() {
    await this.sendData({command: 'ping'});
    return this.validateResponseFromCore();
  }

  async sendSearchForCompatibleDeviceNames(modelName: string) {
    return await this.sendData({
      command: 'search_for_compatible_device_names',
      params: {
        model_name: modelName,
      },
    });
  }

  async sendConnectWearable(modelName: string, deviceName: string = '') {
    return await this.sendData({
      command: 'connect_wearable',
      params: {
        model_name: modelName,
        device_name: deviceName,
      },
    });
  }

  async sendPhoneNotification(
    appName: string = '',
    title: string = '',
    text: string = '',
    timestamp: number = -1,
    uuid: string = '',
  ) {
    return await this.sendData({
      command: 'phone_notification',
      params: {
        appName: appName,
        title: title,
        text: text,
        timestamp: timestamp,
        uuid: uuid,
      },
    });
  }

  async sendDisconnectWearable() {
    return await this.sendData({command: 'disconnect_wearable'});
  }

  async sendForgetSmartGlasses() {
    return await this.sendData({command: 'forget_smart_glasses'});
  }

  async sendToggleVirtualWearable(enabled: boolean) {
    return await this.sendData({
      command: 'enable_virtual_wearable',
      params: {
        enabled: enabled,
      },
    });
  }

  async sendToggleSensing(enabled: boolean) {
    return await this.sendData({
      command: 'enable_sensing',
      params: {
        enabled: enabled,
      },
    });
  }

  async sendToggleForceCoreOnboardMic(enabled: boolean) {
    return await this.sendData({
      command: 'force_core_onboard_mic',
      params: {
        enabled: enabled,
      },
    });
  }

  async sendSetPreferredMic(mic: string) {
    return await this.sendData({
      command: 'set_preferred_mic',
      params: {
        mic: mic,
      },
    });
  }

  async sendToggleContextualDashboard(enabled: boolean) {
    return await this.sendData({
      command: 'enable_contextual_dashboard',
      params: {
        enabled: enabled,
      },
    });
  }

  async sendToggleBypassVadForDebugging(enabled: boolean) {
    return await this.sendData({
      command: 'bypass_vad_for_debugging',
      params: {
        enabled: enabled,
      },
    });
  }

  async sendToggleBypassAudioEncodingForDebugging(enabled: boolean) {
    return await this.sendData({
      command: 'bypass_audio_encoding_for_debugging',
      params: {
        enabled: enabled,
      },
    });
  }

  async sendToggleAlwaysOnStatusBar(enabled: boolean) {
    console.log('111 sendToggleAlwaysOnStatusBar', enabled);
    return await this.sendData({
      command: 'enable_always_on_status_bar',
      params: {
        enabled: enabled,
      },
    });
  }

  async setGlassesBrightnessMode(brightness: number, autoBrightness: boolean) {
    console.log('222 setGlassesBrightnessMode', brightness, autoBrightness);
    return await this.sendData({
      command: 'update_glasses_brightness',
      params: {
        brightness: brightness,
        autoBrightness: autoBrightness,
      },
    });
  }

  async setGlassesHeadUpAngle(headUpAngle: number) {
    return await this.sendData({
      command: 'update_glasses_headUp_angle',
      params: {
        headUpAngle: headUpAngle,
      },
    });
  }

  async startAppByPackageName(packageName: string) {
    await this.sendData({
      command: 'start_app',
      params: {
        target: packageName,
        repository: packageName,
      },
    });
    return this.validateResponseFromCore();
  }

  async stopAppByPackageName(packageName: string) {
    await this.sendData({
      command: 'stop_app',
      params: {
        target: packageName,
      },
    });
    return this.validateResponseFromCore();
  }

  async installAppByPackageName(packageName: string) {
    await this.sendData({
      command: 'install_app_from_repository',
      params: {
        target: packageName,
      },
    });
    return this.validateResponseFromCore();
  }

  async sendRequestAppDetails(packageName: string) {
    return await this.sendData({
      command: 'request_app_info',
      params: {
        target: packageName,
      },
    });
  }

  async sendUpdateAppSetting(packageName: string, settingsDeltaObj: any) {
    return await this.sendData({
      command: 'update_app_settings',
      params: {
        target: packageName,
        settings: settingsDeltaObj,
      },
    });
  }

  async sendUninstallApp(packageName: string) {
    return await this.sendData({
      command: 'uninstall_app',
      params: {
        target: packageName,
      },
    });
  }

  async setAuthenticationSecretKey(userId: string, authSecretKey: string) {
    return await this.sendData({
      command: 'set_auth_secret_key',
      params: {
        userId: userId,
        authSecretKey: authSecretKey,
      },
    });
  }

  async setServerUrl(url: string) {
    return await this.sendData({
      command: 'set_server_url',
      params: {
        url: url,
      },
    });
  }

  async verifyAuthenticationSecretKey() {
    return await this.sendData({
      command: 'verify_auth_secret_key',
    });
  }

  async deleteAuthenticationSecretKey() {
    return await this.sendData({
      command: 'delete_auth_secret_key',
    });
  }
  
  async sendWifiCredentials(ssid: string, password: string) {
    return await this.sendData({
      command: 'send_wifi_credentials',
      params: {
        ssid,
        password
      },
    });
  }
  
  async requestWifiScan() {
    return await this.sendData({
      command: 'request_wifi_scan'
    });
  }
  

  async stopService() {
    // Clean up any active listeners
    this.cleanup();

    // Stop the service if it's running
    if (
      CoreCommsService &&
      typeof CoreCommsService.stopService === 'function'
    ) {
      CoreCommsService.stopService();
    }
  }
}

// Create and export the singleton instance
const coreCommunicator = CoreCommunicator.getInstance();
export default coreCommunicator;
export default coreCommunicator;<|MERGE_RESOLUTION|>--- conflicted
+++ resolved
@@ -251,7 +251,6 @@
         });
       } else if ('need_permissions' in data) {
         GlobalEventEmitter.emit('NEED_PERMISSIONS');
-<<<<<<< HEAD
       } else if ('need_wifi_credentials' in data) {
         console.log('Received need_wifi_credentials event from Core');
         GlobalEventEmitter.emit('GLASSES_NEED_WIFI_CREDENTIALS', { 
@@ -262,14 +261,12 @@
         GlobalEventEmitter.emit('WIFI_SCAN_RESULTS', { 
           networks: data.wifi_scan_results
         });
-=======
       } else if (data.type === 'app_started' && data.packageName) {
         console.log('APP_STARTED_EVENT', data.packageName);
         GlobalEventEmitter.emit('APP_STARTED_EVENT', data.packageName);
       } else if (data.type === 'app_stopped' && data.packageName) {
         console.log('APP_STOPPED_EVENT', data.packageName);
         GlobalEventEmitter.emit('APP_STOPPED_EVENT', data.packageName);
->>>>>>> 8e6539ed
       }
     } catch (e) {
       console.error('Error parsing data from Core:', e);
@@ -634,6 +631,7 @@
       command: 'request_wifi_scan'
     });
   }
+
   
 
   async stopService() {
