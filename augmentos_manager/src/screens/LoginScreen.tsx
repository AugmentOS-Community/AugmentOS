<<<<<<< HEAD
import React, { useState, useRef, useEffect } from 'react';
=======
import React, {useState, useRef, useEffect} from 'react';
import { useRoute } from '@react-navigation/native';
>>>>>>> 689f3d93
import {
  View,
  Text,
  TouchableOpacity,
  TextInput,
  StyleSheet,
  Dimensions,
  Animated,
  SafeAreaView,
  Alert,
  BackHandler,
  Platform,
  KeyboardAvoidingView,
  ActivityIndicator,
  Image,
  ScrollView,
  AppState,
} from 'react-native';
import LinearGradient from 'react-native-linear-gradient';
import Icon from 'react-native-vector-icons/FontAwesome';
import GoogleIcon from '../icons/GoogleIcon';
import AppleIcon from '../icons/AppleIcon';
import { supabase } from '../supabaseClient';
import { Linking } from 'react-native';
import showAlert from '../utils/AlertUtils';

interface LoginScreenProps {
  navigation: any;
}

const LoginScreen: React.FC<LoginScreenProps> = ({ navigation }) => {
  const [isSigningUp, setIsSigningUp] = useState(false);
  const [email, setEmail] = useState('');
  const [password, setPassword] = useState('');
  const [isFormLoading, setIsFormLoading] = useState(false);
  const [isAuthLoading, setIsAuthLoading] = useState(false);
  const [backPressCount, setBackPressCount] = useState(0);

  const opacity = useRef(new Animated.Value(0)).current;
  const translateY = useRef(new Animated.Value(20)).current;
  const formScale = useRef(new Animated.Value(0)).current;
  const authOverlayOpacity = useRef(new Animated.Value(0)).current;
  
  const route = useRoute();
  const redirectPath = (route.params as any)?.redirectPath;
  //pswd visibility
  const [showPassword, setShowPassword] = useState(false);
  const togglePasswordVisibility = () => {
    setShowPassword(!showPassword);
  };

  useEffect(() => {
    Animated.parallel([
      Animated.timing(opacity, {
        toValue: 1,
        duration: 500,
        useNativeDriver: true,
      }),
      Animated.timing(translateY, {
        toValue: 0,
        duration: 500,
        useNativeDriver: true,
      }),
    ]).start();
  }, [opacity, translateY]);

  useEffect(() => {
    if (isSigningUp) {
      Animated.spring(formScale, {
        toValue: 1,
        tension: 50,
        friction: 7,
        useNativeDriver: true,
      }).start();
    } else {
      formScale.setValue(0);
    }
  }, [formScale, isSigningUp]);

  // Add a listener for app state changes to detect when the app comes back from background
  useEffect(() => {
    const handleAppStateChange = (nextAppState: any) => {
      console.log('App state changed to:', nextAppState);
      // If app comes back to foreground, hide the loading overlay
      if (nextAppState === 'active' && isAuthLoading) {
        console.log('App became active, hiding auth overlay');
        setIsAuthLoading(false);
        authOverlayOpacity.setValue(0);
      }
    };

    // Subscribe to app state changes
    const appStateSubscription = AppState.addEventListener(
      'change',
      handleAppStateChange,
    );

    return () => {
      appStateSubscription.remove();
    };
  }, [isAuthLoading, authOverlayOpacity]);

  useEffect(() => {
    const handleDeepLink = async (event: any) => {
      console.log('Deep link URL:', event.url);
      const authParams = parseAuthParams(event.url);
      if (authParams && authParams.access_token && authParams.refresh_token) {
        try {
          // Update the Supabase session manually
          const { data, error } = await supabase.auth.setSession({
            access_token: authParams.access_token,
            refresh_token: authParams.refresh_token,
          });
          if (error) {
            console.error('Error setting session:', error);
          } else {
            console.log('Session updated:', data.session);
          }
        } catch (err) {
          console.error('Exception during setSession:', err);
        }
      }

      // Always hide the loading overlay when we get any deep link callback
      // This ensures it gets hidden even if auth was not completed
      console.log('Deep link received, hiding auth overlay');
      setIsAuthLoading(false);
      authOverlayOpacity.setValue(0);
    };

    const linkingSubscription = Linking.addEventListener('url', handleDeepLink);
    // Handle deep links that opened the app
    Linking.getInitialURL().then(url => {
      console.log('Initial URL:', url);
      if (url) {
        handleDeepLink({ url });
      }
    });

    // Add this to see if linking is working at all
    Linking.canOpenURL('com.augmentos://auth/callback').then(supported => {
      console.log('Can open URL:', supported);
    });

    return () => {
      linkingSubscription.remove();
    };
  }, [authOverlayOpacity]);

  const parseAuthParams = (url: string) => {
    const parts = url.split('#');
    if (parts.length < 2) return null;
    const paramsString = parts[1];
    const params = new URLSearchParams(paramsString);
    return {
      access_token: params.get('access_token'),
      refresh_token: params.get('refresh_token'),
      token_type: params.get('token_type'),
      expires_in: params.get('expires_in'),
      // Add any other parameters you might need
    };
  };

  const handleGoogleSignIn = async () => {
    try {
      // Start auth flow
      setIsAuthLoading(true);

      // Show the auth loading overlay
      Animated.timing(authOverlayOpacity, {
        toValue: 1,
        duration: 300,
        useNativeDriver: true,
      }).start();

      // Automatically hide the overlay after 5 seconds regardless of what happens
      // This is a failsafe in case the auth flow is interrupted
      setTimeout(() => {
        console.log('Auth flow failsafe timeout - hiding loading overlay');
        setIsAuthLoading(false);
        authOverlayOpacity.setValue(0);
      }, 5000);

      const { data, error } = await supabase.auth.signInWithOAuth({
        provider: 'google',
        options: {
          // Must match the deep link scheme/host/path in your AndroidManifest.xml
          redirectTo: 'com.augmentos://auth/callback',
        },
      });

      // 2) If there's an error, handle it
      if (error) {
        console.error('Supabase Google sign-in error:', error);
        showAlert('Authentication Error', error.message);
        setIsAuthLoading(false);
        authOverlayOpacity.setValue(0);
        return;
      }

      // 3) If we get a `url` back, we must open it ourselves in RN
      if (data?.url) {
        console.log('Opening browser with:', data.url);
        await Linking.openURL(data.url);

        // Directly hide the loading overlay when we leave the app
        // This ensures it won't be shown when user returns without completing auth
        setIsAuthLoading(false);
        authOverlayOpacity.setValue(0);
      }
    } catch (err) {
      console.error('Google sign in failed:', err);
      showAlert(
        'Authentication Error',
        'Google sign in failed. Please try again.',
      );
      setIsAuthLoading(false);
      authOverlayOpacity.setValue(0);
    }

    console.log('signInWithOAuth call finished');
  };

  const handleAppleSignIn = async () => {
    try {
      const { data, error } = await supabase.auth.signInWithOAuth({
        provider: 'apple',
        options: {
          // Match the deep link scheme/host/path in your AndroidManifest.xml
          redirectTo: 'com.augmentos://auth/callback',
        },
      });

      // If there's an error, handle it
      if (error) {
        console.error('Supabase Apple sign-in error:', error);
        showAlert('Authentication Error', error.message);
        return;
      }

      // If we get a `url` back, we must open it ourselves in React Native
      if (data?.url) {
        console.log('Opening browser with:', data.url);
        await Linking.openURL(data.url);
      }

      // After returning from the browser, check the session
      const { data: sessionData } = await supabase.auth.getSession();
      console.log('Current session after Apple sign-in:', sessionData.session);

      // Note: The actual navigation to SplashScreen will be handled by
      // the onAuthStateChange listener you already have in place
    } catch (err) {
      console.error('Apple sign in failed:', err);
      showAlert(
        'Authentication Error',
        'Apple sign in failed. Please try again.',
      );
    }

    console.log('signInWithOAuth for Apple finished');
  };

  const handleEmailSignUp = async (email: string, password: string) => {
    setIsFormLoading(true);

    try {
      //const redirectUrl = encodeURIComponent("com.augmentos.augmentos_manager://verify_email/");
      const redirectUrl = 'https://augmentos.org/verify-email'; // No encoding needed
      //const redirectUrl = "com.augmentos.augmentos_manager://verify_email/";

      const { data, error } = await supabase.auth.signUp({
        email,
        password,
        options: {
          //    emailRedirectTo: redirectUrl,
          emailRedirectTo: 'com.augmentos://auth/callback',
        },
      });

      if (error) {
        showAlert('Error', error.message);
      } else if (!data.session) {
        showAlert(
          'Success!',
          'Please check your inbox for email verification!',
        );
      } else {
        console.log('Sign-up successful:', data);
        navigation.replace('SplashScreen');
      }
    } catch (err) {
      console.error('Error during sign-up:', err);
      showAlert('Error', 'Something went wrong. Please try again.');
    } finally {
      setIsFormLoading(false);
    }
  };

  const handleEmailSignIn = async (email: string, password: string) => {
    setIsFormLoading(true);
    const { data, error } = await supabase.auth.signInWithPassword({
      email,
      password,
    });

    if (error) {
      showAlert('Error', error.message);
      // Handle sign-in error
    } else {
      console.log('Sign-in successful:', data);
      //navigation.replace('SplashScreen');
    }
    setIsFormLoading(false);
  };

  useEffect(() => {
    const backHandler = BackHandler.addEventListener(
      'hardwareBackPress',
      () => {
        if (backPressCount === 0) {
          setBackPressCount(1);
          setTimeout(() => setBackPressCount(0), 2000);
          showAlert('Leaving already?', 'Press back again to exit');
          return true;
        } else {
          BackHandler.exitApp();
          return true;
        }
      },
    );

    return () => backHandler.remove();
  }, [backPressCount]);

  useEffect(() => {
    // Subscribe to auth state changes:
    const {
      data: { subscription },
    } = supabase.auth.onAuthStateChange((event, session) => {
      console.log('onAuthStateChange event:', event, session);
      if (session) {
        // If session is present, user is authenticated
        // Hide the auth loading overlay after a short delay
        setTimeout(() => {
          Animated.timing(authOverlayOpacity, {
            toValue: 0,
            duration: 300,
            useNativeDriver: true,
          }).start(() => {
            setIsAuthLoading(false);

            if (redirectPath) {
                    // if redirectpath is not empty then navigate to path:
                    navigation.replace('SplashScreen', { path: redirectPath });
                  } else {
                    navigation.replace('SplashScreen');
                  }

          });
        }, 500); // Give a slight delay to ensure the animation is seen
      }
    });

    // Also add a focus listener to hide the loading overlay when returning to this screen
    const unsubscribe = navigation.addListener('focus', () => {
      // If we're coming back to this screen and the auth overlay is still showing, hide it
      if (isAuthLoading) {
        console.log('Screen focused, hiding auth overlay if showing');
        Animated.timing(authOverlayOpacity, {
          toValue: 0,
          duration: 300,
          useNativeDriver: true,
        }).start(() => {
          setIsAuthLoading(false);
        });
      }
    });

    // Cleanup subscriptions on unmount
    return () => {
      subscription.unsubscribe();
      unsubscribe();
    };
  }, [navigation, authOverlayOpacity, isAuthLoading]);

  return (
    <LinearGradient colors={['#EFF6FF', '#FFFFFF']} style={styles.container}>
      <SafeAreaView style={styles.safeArea}>
        <KeyboardAvoidingView
          behavior={Platform.OS === 'ios' ? 'padding' : 'height'}
          style={{ flex: 1 }}
          keyboardVerticalOffset={Platform.OS === 'ios' ? 0 : 20}>
          <ScrollView
            contentContainerStyle={styles.scrollContent}
            showsVerticalScrollIndicator={false}>
            <View style={styles.card}>
              {/* Auth Loading Overlay */}
              {isAuthLoading && (
                <Animated.View
                  style={[
                    styles.authLoadingOverlay,
                    { opacity: authOverlayOpacity },
                  ]}>
                  <View style={styles.authLoadingContent}>
                    {/* Logo image commented out until we have a new one */}
                    {/* <Image 
                    source={require('../assets/AOS.png')} 
                    style={styles.authLoadingLogo} 
                  /> */}
                    <View style={styles.authLoadingLogoPlaceholder} />
                    <ActivityIndicator
                      size="large"
                      color="#2196F3"
                      style={styles.authLoadingIndicator}
                    />
                    <Text style={styles.authLoadingText}>
                      Connecting to your account...
                    </Text>
                  </View>
                </Animated.View>
              )}
              <Animated.Text
                style={[styles.title, { opacity, transform: [{ translateY }] }]}>
                AugmentOS
              </Animated.Text>
              <Animated.Text
                style={[styles.subtitle, { opacity, transform: [{ translateY }] }]}>
                The future of smart glasses starts here.
              </Animated.Text>
              {/* <Animated.View
            style={[styles.header, { opacity, transform: [{ translateY }] }]}>
            <Animated.Image
              source={require('../assets/AOS.png')}
              style={[styles.image, { opacity, transform: [{ translateY }] }]}
            />
          </Animated.View> */}

              <Animated.View
                style={[styles.content, { opacity, transform: [{ translateY }] }]}>
                {isSigningUp ? (
                  <Animated.View
                    style={[styles.form, { transform: [{ scale: formScale }] }]}>
                    <View style={styles.inputGroup}>
                      <Text style={styles.inputLabel}>Email</Text>
                      <View style={styles.enhancedInputContainer}>
                        <Icon
                          name="envelope"
                          size={16}
                          color="#6B7280"
                          style={styles.inputIcon}
                        />
                        <TextInput
                          hitSlop={{ top: 16, bottom: 16 }}
                          style={styles.enhancedInput}
                          placeholder="you@example.com"
                          value={email}
                          onChangeText={setEmail}
                          keyboardType="email-address"
                          autoCapitalize="none"
                          autoCorrect={false}
                          placeholderTextColor="#9CA3AF"
                        />
                      </View>
                    </View>

                    <View style={styles.inputGroup}>
                      <Text style={styles.inputLabel}>Password</Text>
                      <View style={styles.enhancedInputContainer}>
                        <Icon
                          name="lock"
                          size={16}
                          color="#6B7280"
                          style={styles.inputIcon}
                        />
                        <TextInput
                          hitSlop={{ top: 16, bottom: 16 }}
                          style={styles.enhancedInput}
                          placeholder="Enter your password"
                          value={password}
                          autoCapitalize="none"
                          onChangeText={setPassword}
                          secureTextEntry={!showPassword}
                          placeholderTextColor="#9CA3AF"
                        />
                        <TouchableOpacity hitSlop={{ top: 16, bottom: 16, left: 16, right: 16 }} onPress={togglePasswordVisibility}>
                          <Icon
                            name={showPassword ? 'eye' : 'eye-slash'}
                            size={18}
                            color="#6B7280"
                          />
                        </TouchableOpacity>
                      </View>
                    </View>

                    <TouchableOpacity
                      style={styles.enhancedPrimaryButton}
                      onPress={() => {
                        handleEmailSignIn(email, password);
                      }}
                      disabled={isFormLoading}>
                      <LinearGradient
                        colors={['#2196F3', '#1E88E5']}
                        style={styles.buttonGradient}>
                        <Text style={styles.enhancedPrimaryButtonText}>
                          Log in
                        </Text>
                      </LinearGradient>
                    </TouchableOpacity>

                    <TouchableOpacity
                      style={styles.enhancedPrimaryButton}
                      onPress={() => {
                        handleEmailSignUp(email, password);
                      }}
                      disabled={isFormLoading}>
                      <LinearGradient
                        colors={['#2196F3', '#1E88E5']}
                        style={styles.buttonGradient}>
                        <Text style={styles.enhancedPrimaryButtonText}>
                          Create Account
                        </Text>
                      </LinearGradient>
                    </TouchableOpacity>

                    <TouchableOpacity
                      style={styles.enhancedGhostButton}
                      onPress={() => setIsSigningUp(false)}>
                      <Icon
                        name="arrow-left"
                        size={16}
                        color="#6B7280"
                        style={styles.backIcon}
                      />
                      <Text style={styles.enhancedGhostButtonText}>
                        Back to Sign In Options
                      </Text>
                    </TouchableOpacity>
                  </Animated.View>
                ) : (
                  <View style={styles.signInOptions}>
                    <TouchableOpacity
                      style={[styles.socialButton, styles.googleButton]}
                      onPress={handleGoogleSignIn}>
                      <View style={styles.socialIconContainer}>
                        <GoogleIcon />
                      </View>
                      <Text style={styles.socialButtonText}>
                        Continue with Google
                      </Text>
                    </TouchableOpacity>

                    {Platform.OS == 'ios' && (
                      <TouchableOpacity
                        style={[styles.socialButton, styles.appleButton]}
                        onPress={handleAppleSignIn}>
                        <View style={styles.socialIconContainer}>
                          <AppleIcon />
                        </View>
                        <Text
                          style={[styles.socialButtonText, styles.appleButtonText]}>
                          Continue with Apple
                        </Text>
                      </TouchableOpacity>
                    )}

                    <View style={styles.dividerContainer}>
                      <View style={styles.divider} />
                      <Text style={styles.dividerText}>Or</Text>
                      <View style={styles.divider} />
                    </View>

                    <TouchableOpacity
                      style={styles.enhancedEmailButton}
                      onPress={() => setIsSigningUp(true)}>
                      <LinearGradient
                        colors={['#2196F3', '#1E88E5']}
                        style={styles.buttonGradient}>
                        <Icon
                          name="envelope"
                          size={16}
                          color="white"
                          style={styles.emailIcon}
                        />
                        <Text style={styles.enhancedEmailButtonText}>
                          Sign up with Email
                        </Text>
                      </LinearGradient>
                    </TouchableOpacity>
                  </View>
                )}
              </Animated.View>

              <Animated.Text style={[styles.termsText, { opacity }]}>
                By continuing, you agree to our Terms of Service and Privacy
                Policy
              </Animated.Text>
            </View>
          </ScrollView>
        </KeyboardAvoidingView>
      </SafeAreaView>
    </LinearGradient>
  );
};

const { width } = Dimensions.get('window');

const styles = StyleSheet.create({
  container: {
    flex: 1,
  },
  safeArea: {
    flex: 1,
  },
  card: {
    flex: 1,
    justifyContent: 'center',
    padding: 24,
  },
  authLoadingOverlay: {
    position: 'absolute',
    top: 0,
    left: 0,
    right: 0,
    bottom: 0,
    backgroundColor: 'rgba(255, 255, 255, 0.9)',
    zIndex: 10,
    justifyContent: 'center',
    alignItems: 'center',
  },
  authLoadingContent: {
    alignItems: 'center',
    padding: 20,
  },
  authLoadingLogo: {
    width: 100,
    height: 100,
    resizeMode: 'contain',
    marginBottom: 20,
  },
  authLoadingLogoPlaceholder: {
    width: 100,
    height: 100,
    marginBottom: 20,
  },
  authLoadingIndicator: {
    marginBottom: 16,
  },
  authLoadingText: {
    fontSize: 16,
    fontFamily: 'Montserrat-Medium',
    color: '#333',
    textAlign: 'center',
  },
  header: {
    alignItems: 'center',
    marginBottom: 20,
  },
  image: {
    width: width * 0.4,
    height: width * 0.4,
    resizeMode: 'contain',
    marginBottom: 20,
  },
  title: {
    fontSize: 46,
    fontWeight: 'bold',
    color: '#000',
    textAlign: 'center',
    marginBottom: 8,
    fontFamily: 'Montserrat-Bold',
  },
  subtitle: {
    fontSize: 16,
    color: '#000',
    textAlign: 'center',
    marginBottom: 24,
    fontFamily: 'Montserrat-Regular',
  },
  content: {
    marginBottom: 20,
  },
  formTitle: {
    fontSize: 24,
    fontWeight: 'bold',
    color: '#000',
    textAlign: 'center',
    marginBottom: 8,
    fontFamily: 'Montserrat-Bold',
  },
  formSubtitle: {
    fontSize: 14,
    color: '#6B7280',
    textAlign: 'center',
    marginBottom: 24,
    fontFamily: 'Montserrat-Regular',
  },
  inputGroup: {
    marginBottom: 16,
  },
  inputLabel: {
    fontSize: 14,
    fontWeight: '500',
    color: '#374151',
    marginBottom: 8,
    fontFamily: 'Montserrat-Medium',
  },
  form: {
    width: '100%',
  },
  enhancedInputContainer: {
    flexDirection: 'row',
    alignItems: 'center',
    height: 48,
    borderWidth: 1,
    borderColor: '#E5E7EB',
    borderRadius: 8,
    paddingHorizontal: 16,
    backgroundColor: 'white',
    shadowColor: '#000',
    shadowOffset: {
      width: 0,
      height: 1,
    },
    shadowOpacity: 0.1,
    shadowRadius: 2,
    elevation: 2,
  },
  inputIcon: {
    marginRight: 12,
  },
  enhancedInput: {
    flex: 1,
    fontSize: 16,
    fontFamily: 'Montserrat-Regular',
    color: '#111827',
  },
  signInOptions: {
    gap: 8,
  },
  socialButton: {
    flexDirection: 'row',
    alignItems: 'center',
    height: 44,
    borderWidth: 1,
    borderColor: '#E5E7EB',
    borderRadius: 8,
    paddingHorizontal: 16,
    marginBottom: 8,
    shadowColor: '#000',
    shadowOffset: {
      width: 0,
      height: 1,
    },
    shadowOpacity: 0.1,
    shadowRadius: 1,
    elevation: 1,
  },
  googleButton: {
    backgroundColor: 'white',
  },
  appleButton: {
    backgroundColor: 'black',
    borderColor: 'black',
  },
  socialIconContainer: {
    width: 24,
    height: 24,
    justifyContent: 'center',
    alignItems: 'center',
    marginRight: 12,
  },
  socialButtonText: {
    fontSize: 15,
    color: '#000',
    flex: 1,
    textAlign: 'center',
    fontFamily: 'Montserrat-Regular',
  },
  appleButtonText: {
    color: 'white',
  },
  buttonGradient: {
    flexDirection: 'row',
    alignItems: 'center',
    justifyContent: 'center',
    height: 44, // Add this line
    paddingHorizontal: 16, // Change from padding to paddingHorizontal
    borderRadius: 8,
  },
  enhancedPrimaryButton: {
    marginTop: 8,
    borderRadius: 8,
    overflow: 'hidden',
    shadowColor: '#2196F3',
    shadowOffset: {
      width: 0,
      height: 2,
    },
    shadowOpacity: 0.25,
    shadowRadius: 3.84,
    elevation: 5,
  },
  enhancedEmailButton: {
    borderRadius: 8,
    overflow: 'hidden',
    shadowColor: '#2196F3',
    shadowOffset: {
      width: 0,
      height: 2,
    },
    shadowOpacity: 0.25,
    shadowRadius: 3.84,
    elevation: 5,
  },
  enhancedPrimaryButtonText: {
    color: 'white',
    fontSize: 16,
    fontWeight: 'bold',
    fontFamily: 'Montserrat-Bold',
  },
  enhancedEmailButtonText: {
    color: 'white',
    fontSize: 16,
    fontWeight: 'bold',
    fontFamily: 'Montserrat-Bold',
  },
  enhancedGhostButton: {
    flexDirection: 'row',
    height: 48,
    borderRadius: 8,
    justifyContent: 'center',
    alignItems: 'center',
    marginTop: 16,
  },
  backIcon: {
    marginRight: 8,
  },
  emailIcon: {
    marginRight: 8,
  },
  enhancedGhostButtonText: {
    color: '#6B7280',
    fontSize: 15,
    fontFamily: 'Montserrat-Medium',
  },
  dividerContainer: {
    flexDirection: 'row',
    alignItems: 'center',
    marginVertical: 16,
  },
  divider: {
    flex: 1,
    height: 1,
    backgroundColor: '#E5E7EB',
  },
  dividerText: {
    paddingHorizontal: 16,
    color: '#6B7280',
    fontSize: 12,
    textTransform: 'uppercase',
    fontFamily: 'Montserrat-Regular',
  },
  termsText: {
    fontSize: 11,
    color: '#6B7280',
    textAlign: 'center',
    fontFamily: 'Montserrat-Regular',
    marginTop: 8,
  },
  scrollContent: {
    flexGrow: 1,
    justifyContent: 'center',
  },
});

export default LoginScreen;<|MERGE_RESOLUTION|>--- conflicted
+++ resolved
@@ -1,9 +1,5 @@
-<<<<<<< HEAD
 import React, { useState, useRef, useEffect } from 'react';
-=======
-import React, {useState, useRef, useEffect} from 'react';
 import { useRoute } from '@react-navigation/native';
->>>>>>> 689f3d93
 import {
   View,
   Text,
