--- conflicted
+++ resolved
@@ -8,15 +8,12 @@
 from typing import Sequence
 from google.cloud import enterpriseknowledgegraph as ekg
 from gcp_config import gcp_project_id
-<<<<<<< HEAD
 import openai
 import os
 
 openai.api_key = os.environ['OPENAI_API_KEY']
-=======
 from gcp_config import google_maps_api_key
 
->>>>>>> be287bf8
 
 #Google static maps imports
 import responses
