import requests
import json
import random
from pathlib import Path
import os
import uuid
import math
import time
<<<<<<< HEAD
=======
from bs4 import BeautifulSoup
>>>>>>> b938a26c

#Google NLP + Maps imports
from google.cloud import language_v1
from typing import Sequence
from google.cloud import enterpriseknowledgegraph as ekg
from server_config import gcp_project_id

#OpenAI imports
import openai
openai.api_key = os.environ['OPENAI_API_KEY']

#Google static maps imports
from server_config import google_maps_api_key
import responses
import random
import googlemaps
from googlemaps.maps import StaticMapMarker
from googlemaps.maps import StaticMapPath
from PIL import Image
from io import BytesIO

# custom data search
import nltk
from nltk.corpus import stopwords
from fuzzysearch import find_near_matches
import pandas as pd
nltk.download('stopwords')

#image conversion
import base64

#custom
import word_frequency


class ContextualSearchEngine:
    def __init__(self, relevanceFilter, databaseHandler):
        #remember what we've defined
        self.previous_defs = list()
        self.client = googlemaps.Client(key=google_maps_api_key)
        self.imagePath = "images/cse"
        self.relevanceFilter = relevanceFilter
        self.databaseHandler = databaseHandler
<<<<<<< HEAD
=======

        self.max_window_size = 3
        custom_data_path = "./custom_data/mit_media_lab/"
        # self.people = pd.read_csv(custom_data_path + "people.csv").dropna(subset=['name'])['name']
        #self.projects = pd.read_csv(custom_data_path + "projects.csv").dropna(subset=['title'])['title']
        self.custom_data = pd.read_csv(custom_data_path + "projects.csv").dropna(subset=['title'])
>>>>>>> b938a26c

    def get_google_static_map_img(self, place, zoom=3):
        url = "https://maps.googleapis.com/maps/api/staticmap"
        responses.add(responses.GET, url, status=200)

        path = StaticMapPath(
            points=["New York City"],
            weight=5,
            color="red",
        )

        marker_1 = StaticMapMarker(locations=[place], color="red")

        map_response = self.client.static_map(
            size=(400, 400),
            zoom=zoom,
            center=place,
            maptype="hybrid",
            format="jpg",
            scale=1,
            markers=[marker_1]
        )
            
        raw_img = b''.join(map_response)

        return raw_img

    def analyze_entities(self, text_content):
        """
        Analyzing Entities in a String

        Args:
          text_content The text content to analyze
        """

        client = language_v1.LanguageServiceClient()

        # Available types: PLAIN_TEXT, HTML
        type_ = language_v1.Document.Type.PLAIN_TEXT

        # Optional. If not specified, the language is automatically detected.
        # For list of supported languages:
        # https://cloud.google.com/natural-language/docs/languages
        language = "en"
        document = {"content": text_content, "type_": type_, "language": language}

        # Available values: NONE, UTF8, UTF16, UTF32
        encoding_type = language_v1.EncodingType.UTF8

        response = client.analyze_entities(
            request={"document": document, "encoding_type": encoding_type}
        )

        return response.entities

<<<<<<< HEAD
    def summarize_entity(self, entity: str):

=======
    def summarize_entity(self, entity_description: str, chars_to_use=750):
        #shorten entity_description if too long
        entity_description = entity_description[:max(chars_to_use, len(entity_description))]

        #make prompt
>>>>>>> b938a26c
        #like "the" and "a" if they aren't useful to human understanding
        prompt = f"""Please summarize the following "entity description" text to 8 words or less, extracting the most important information about the entity. The summary should be easy to parse very quickly. Leave out filler words. Don't write the name of the entity. Use less than 8 words for the entire summary. Be concise, brief, and succinct.

        Example:
        [INPUT]
        "George Washington (February 22, 1732 – December 14, 1799) was an American military officer, statesman, and Founding Father who served as the first president of the United States from 1789 to 1797."

        [OUTPUT]
        First American president, military officer, Founding Father.

        Example:
        [INPUT]
        "ChatGPT is an artificial intelligence chatbot developed by OpenAI and released in November 2022. It is built on top of OpenAI's GPT-3.5 and GPT-4 families of large language models and has been fine-tuned using both supervised and reinforcement learning techniques."
        [OUTPUT]
        AI chatbot using GPT models.

<<<<<<< HEAD
        \n Text to summarize: \n{entity} \nSummary (8 words or less): """
=======
        \n Text to summarize: \n{entity_description} \nSummary (8 words or less): """
>>>>>>> b938a26c
        # print("Running prompt for summary: \n {}".format(prompt))
        chat_completion = openai.Completion.create(model="text-davinci-002", prompt=prompt, temperature=0.5, max_tokens=20)
        response = chat_completion.choices[0].text
        # print(response)
        return response

    def lookup_mids(self, ids: Sequence[str], project_id=gcp_project_id):
        location = 'global'      # Values: 'global'
        languages = ['en']                    # Optional: List of ISO 639-1 Codes

        # Create a client
        client = ekg.EnterpriseKnowledgeGraphServiceClient()

        # The full resource name of the location
        # e.g. projects/{project_id}/locations/{location}
        parent = client.common_location_path(project=project_id, location=location)

        # Initialize request argument(s)
        request = ekg.LookupRequest(
            parent=parent,
            ids=ids,
            languages=languages,
        )

        # Make the request
        try:
            response = client.lookup(request=request)
        except Exception as e:
            print("Error with Google Knowledge Graph request:")
            print(e)
            return []

        # Extract and print date from response
        res = dict()
        for item in response.item_list_element:
            result = item.get("result")

            #get mid and start entry - assuming we always get a mid
            mid = None
            for identifier in result.get("identifier"):
                if identifier.get('name') == 'googleKgMID':
                    mid = identifier.get('value')
                    break

            if mid is None:
                continue

            res[mid] = dict()
            res[mid]["mid"] = mid

            #get google cloud id
            cloud_id = result.get('@id')

            #get image
            if result.get('image'):
                image_url = result.get('image').get('contentUrl')
                #convert to actual image url if it's a wikipedia image
                #if "wiki" in image_url:
                    #image_url = self.wiki_image_parser(image_url)
                res[mid]["image_url"] = image_url

            res[mid]["name"] = result.get('name')
            res[mid]["category"] = result.get('description')

            #set our own types
            if any(x in ['Place', 'City', 'AdministrativeArea'] for x in result.get('@type')):
                res[mid]["type"] = "LOCATION"
            else:
                res[mid]["type"] = result.get('@type')[0].upper()

            detailed_description = result.get("detailedDescription")
            if detailed_description:
                res[mid]["summary"] = detailed_description.get('articleBody')
                res[mid]["url"] = detailed_description.get('url')
            else:
                res[mid]["summary"] = result.get('description')

        return res

    def contextual_search_engine(self, userId, talk):
        if talk == "":
            return

        #build response object from various processing sources
        response = dict()

<<<<<<< HEAD
=======
        # find mentions of custom data entities
        entities_custom = self.ner_custom_data(talk)
        print("----------------CUSTOM ENTITIES--------------------")
        print(entities_custom)
        print("------------------------------------")

>>>>>>> b938a26c
        #find rare words (including acronyms) and define them
        context = talk + self.databaseHandler.getTranscriptsFromLastNSecondsForUserAsString(userId, 3)
        rare_word_definitions = word_frequency.rare_word_define_string(talk, context)

        # get entities
        entities_raw = self.analyze_entities(talk)
        # print("Entities raw:")
        # print(entities_raw)

        #filter entities
        entities = list()
        salience_threshold = 0.4
        metadata_keys_we_want = ["mid", "wikipedia_url"]
        for entity in entities_raw:
            #if the entitiy had a knowledge graph ID or wikipedia entry, then we want it
            for metadata_name, metadata_value in entity.metadata.items():
                if metadata_name in metadata_keys_we_want:
                    entities.append(entity)
                    break
            #if the entity had a location, then we want it
            if entity.type_ == "LOCATION":
                entities.append(entity)
                break

        #if entities have `mid`s, then lookup the entities with google knowledge graph
        ## get all mid's first, as batch mid search is faster
        mids = list()
        for entity in entities:
            metadata = entity.metadata
            #print(entity.name)
            if "mid" in metadata.keys():
                mid = metadata["mid"]
                mids.append(mid)
        entity_search_results = self.lookup_mids(mids)

        #if entities are locations, then add a map image to it
        locations = dict()
        for entity_mid in entity_search_results:
            entity = entity_search_results[entity_mid]
            if entity["type"] == "LOCATION":
                zoom = 3
                mapImageName = "map_{}-{}.jpg".format(entity["name"], zoom)
                mapImagePath = "{}/{}".format(self.imagePath, mapImageName)

                if not Path(mapImagePath).is_file():
                    static_map_img_raw = self.get_google_static_map_img(place=entity["name"], zoom=zoom)
                    static_map_img_pil = Image.open(BytesIO(static_map_img_raw))
                    static_map_img_pil.save(mapImagePath)

                entity_search_results[entity_mid]["map_image_path"] = "/api/image?img={}".format(mapImageName)

        #build response object from various processing sources
        response = dict()
        summary_len = 200

        #get rare word def's
        for word_def in rare_word_definitions:
            word = list(word_def.keys())[0]
            definition = list(word_def.values())[0]
            response[word] = dict()
            summary = definition[0:min(summary_len, len(definition))] + "..." #limit size of summary
            response[word]["summary"] = summary
            response[word]["type"] = "RARE_WORD"
            response[word]["name"] = word

<<<<<<< HEAD
        #build response and summarize long entity descriptions
=======
        #put search results into response
>>>>>>> b938a26c
        for entity_mid in entity_search_results:
            entity = entity_search_results[entity_mid]

            #get description
            description = entity["summary"]

            #summarize entity if greater than 8 words long
            if (description != None) and (len(description.split(" ")) > 8):
                summary = self.summarize_entity(description)
            elif description != None:
                summary = description
            else:
                print("======\nNO DESCRIPTION\n======")
                summary = "NO description"

            response[entity["name"]] = entity
<<<<<<< HEAD
            response[entity["name"]]["summary"] = summary
=======

        #add custom NER entities to response
        response.update(entities_custom)

        #build response and summarize long entity descriptions
        for entity_name in response.keys():
            #get description
            description = response[entity_name]["summary"]

            #summarize entity if greater than 12 words long
            if (description != None) and (len(description.split(" ")) > 12):
                summary = self.summarize_entity(description)
            elif description != None:
                summary = description
            else:
                print("======\nNO DESCRIPTION\n======")
                summary = "..."

            response[entity_name]["summary"] = summary

>>>>>>> b938a26c

        #get entities from location results
        #for location in locations:
        #    entity = locations[location]
        #    response[entity["name"]] = entity

        #drop things we've already defined, then remember the new things
#        filtered_response = dict()
#        for entity in response:
#            if entity not in self.previous_defs:
#                filtered_response[entity] = response[entity]
#                self.previous_defs.append(entity)

        #return filtered_response
        if response == {}: 
<<<<<<< HEAD
            print("\n\n===CSE RESPONSE PROBABLY BAD ;(===\n\n")
=======
            print("\n\n===CSE RESPONSE EMPTY ===\n\n")
>>>>>>> b938a26c
            return None
       
        #for i in range(len(response)):
        for i in response:
            print(i)
            response[i]['timestamp'] = math.trunc(time.time())
            response[i]['uuid'] = str(uuid.uuid4())

        # Format response into list of individual items
        responses = []
        for attr, value in response.items():
            responses.append(value)

        return responses

    def get_wikipedia_image_link_from_page_title(self, page_title, language="en"):
        WIKI_REQUEST = 'http://{}.wikipedia.org/w/api.php?action=query&prop=pageimages&format=json&piprop=original&titles={}'.format(language, page_title)
        response  = requests.get(WIKI_REQUEST)
        json_data = json.loads(response.text)
        try:
            img_url = list(json_data['query']['pages'].values())[0]['original']['source']
            max_size = 480
            image_wikipedia_name = img_url.split("/")[-1]
            img_url = img_url.replace("/commons/", "/commons/thumb/")
            img_url = img_url.replace(f"/{language}/", f"/{language}/thumb/")
            img_url = img_url + f"/{max_size}px-{image_wikipedia_name}"
            if img_url[-3:] == "svg":
                img_url = img_url + ".png"
            elif img_url[-3:] == "ogv":
                img_url = None
        except Exception as e:
            print(e)
            img_url = None
        return img_url
    
    def search_name(self, to_search, entities):
        matches = list()
        for idx, entity in entities:
            match_entity = find_near_matches(to_search, entity, max_deletions=1, max_insertions=1, max_substitutions=1, max_l_dist=1)
            if match_entity:
                matches.append(idx)
        return matches
    
    def find_combinations(self, words, entities):
        """
        Returns the indices of entities that match.
        """
        matches_idxs = []
        combinations_set = set()

        for window_size in range(2, self.max_window_size + 1):
            for i in range(len(words) - window_size + 1):
                combination = ' '.join(words[i:i + window_size])
                if combination not in combinations_set:
                    combinations_set.add(combination)
                    print("Searching for: {}".format(combination))
                    curr_matches = self.search_name(combination, entities)
                    matches_idxs.extend(curr_matches)

        return matches_idxs

    def ner_custom_data(self, talk):
        #lowercase transcript
        talk = talk.lower()

        #get list of non-banned words from input transcript
        banned_words = set(stopwords.words("english") + ["mit", "MIT", "Media", "media"])
        words = [word for word in talk.split() if word.lower() not in banned_words]

        def remove_banned_words(s):
            s = ' '.join([word.lower() for word in s.split() if word.lower() not in banned_words])
            return s

        def remove_html_tags(text):
            if not isinstance(text, str):
                text = str(text)
            return BeautifulSoup(text, "html.parser").get_text()


        #remove stop words from title
        self.custom_data['title_filtered'] = self.custom_data['title'].apply(remove_banned_words)

        #remove html from descriptions
        self.custom_data['description_filtered'] = self.custom_data['description'].apply(remove_html_tags)
        
        #get custom data
        titles_filtered = self.custom_data['title_filtered']
        titles = self.custom_data['title']
        descriptions = self.custom_data['description_filtered']
        urls = self.custom_data['url']
        
        #run brute force NER on transcript using custom data
        matches_idxs = self.find_combinations(words, list(enumerate(titles_filtered)))

        #build response object
        matches = dict()
        for mi in matches_idxs:
            matches[titles[mi]] = dict()
            matches[titles[mi]]["name"] = titles[mi]
            matches[titles[mi]]["summary"] = descriptions[mi]
            matches[titles[mi]]["url"] = urls[mi]

        #DEV/TODO - we still return too many false positives sometimes, so limit return if we fail and give a list that is unreasonably big
        unreasonable_num = 4
        def random_bye_bye_false_positives(d, max_keys):
            while len(d) > max_keys:
                d.pop(random.choice(list(d.keys())))
        random_bye_bye_false_positives(matches, unreasonable_num)

        return matches<|MERGE_RESOLUTION|>--- conflicted
+++ resolved
@@ -6,10 +6,7 @@
 import uuid
 import math
 import time
-<<<<<<< HEAD
-=======
 from bs4 import BeautifulSoup
->>>>>>> b938a26c
 
 #Google NLP + Maps imports
 from google.cloud import language_v1
@@ -53,15 +50,12 @@
         self.imagePath = "images/cse"
         self.relevanceFilter = relevanceFilter
         self.databaseHandler = databaseHandler
-<<<<<<< HEAD
-=======
 
         self.max_window_size = 3
         custom_data_path = "./custom_data/mit_media_lab/"
         # self.people = pd.read_csv(custom_data_path + "people.csv").dropna(subset=['name'])['name']
         #self.projects = pd.read_csv(custom_data_path + "projects.csv").dropna(subset=['title'])['title']
         self.custom_data = pd.read_csv(custom_data_path + "projects.csv").dropna(subset=['title'])
->>>>>>> b938a26c
 
     def get_google_static_map_img(self, place, zoom=3):
         url = "https://maps.googleapis.com/maps/api/staticmap"
@@ -117,16 +111,11 @@
 
         return response.entities
 
-<<<<<<< HEAD
-    def summarize_entity(self, entity: str):
-
-=======
     def summarize_entity(self, entity_description: str, chars_to_use=750):
         #shorten entity_description if too long
         entity_description = entity_description[:max(chars_to_use, len(entity_description))]
 
         #make prompt
->>>>>>> b938a26c
         #like "the" and "a" if they aren't useful to human understanding
         prompt = f"""Please summarize the following "entity description" text to 8 words or less, extracting the most important information about the entity. The summary should be easy to parse very quickly. Leave out filler words. Don't write the name of the entity. Use less than 8 words for the entire summary. Be concise, brief, and succinct.
 
@@ -143,11 +132,7 @@
         [OUTPUT]
         AI chatbot using GPT models.
 
-<<<<<<< HEAD
-        \n Text to summarize: \n{entity} \nSummary (8 words or less): """
-=======
         \n Text to summarize: \n{entity_description} \nSummary (8 words or less): """
->>>>>>> b938a26c
         # print("Running prompt for summary: \n {}".format(prompt))
         chat_completion = openai.Completion.create(model="text-davinci-002", prompt=prompt, temperature=0.5, max_tokens=20)
         response = chat_completion.choices[0].text
@@ -234,15 +219,12 @@
         #build response object from various processing sources
         response = dict()
 
-<<<<<<< HEAD
-=======
         # find mentions of custom data entities
         entities_custom = self.ner_custom_data(talk)
         print("----------------CUSTOM ENTITIES--------------------")
         print(entities_custom)
         print("------------------------------------")
 
->>>>>>> b938a26c
         #find rare words (including acronyms) and define them
         context = talk + self.databaseHandler.getTranscriptsFromLastNSecondsForUserAsString(userId, 3)
         rare_word_definitions = word_frequency.rare_word_define_string(talk, context)
@@ -308,30 +290,10 @@
             response[word]["type"] = "RARE_WORD"
             response[word]["name"] = word
 
-<<<<<<< HEAD
-        #build response and summarize long entity descriptions
-=======
         #put search results into response
->>>>>>> b938a26c
         for entity_mid in entity_search_results:
             entity = entity_search_results[entity_mid]
-
-            #get description
-            description = entity["summary"]
-
-            #summarize entity if greater than 8 words long
-            if (description != None) and (len(description.split(" ")) > 8):
-                summary = self.summarize_entity(description)
-            elif description != None:
-                summary = description
-            else:
-                print("======\nNO DESCRIPTION\n======")
-                summary = "NO description"
-
             response[entity["name"]] = entity
-<<<<<<< HEAD
-            response[entity["name"]]["summary"] = summary
-=======
 
         #add custom NER entities to response
         response.update(entities_custom)
@@ -352,7 +314,6 @@
 
             response[entity_name]["summary"] = summary
 
->>>>>>> b938a26c
 
         #get entities from location results
         #for location in locations:
@@ -368,11 +329,7 @@
 
         #return filtered_response
         if response == {}: 
-<<<<<<< HEAD
-            print("\n\n===CSE RESPONSE PROBABLY BAD ;(===\n\n")
-=======
             print("\n\n===CSE RESPONSE EMPTY ===\n\n")
->>>>>>> b938a26c
             return None
        
         #for i in range(len(response)):
@@ -406,7 +363,6 @@
         except Exception as e:
             print(e)
             img_url = None
-        return img_url
     
     def search_name(self, to_search, entities):
         matches = list()
