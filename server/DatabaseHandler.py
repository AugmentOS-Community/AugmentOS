--- conflicted
+++ resolved
@@ -5,11 +5,7 @@
 
 class DatabaseHandler:
     def __init__(self):
-<<<<<<< HEAD
         #self.uri = "mongodb+srv://alex1115alex:usa@testcluster.lvcrdlg.mongodb.net/?retryWrites=true&w=majority"
-=======
-        # self.uri = "mongodb+srv://alex1115alex:usa@testcluster.lvcrdlg.mongodb.net/?retryWrites=true&w=majority"
->>>>>>> 28e907f3
         self.uri = "mongodb+srv://alis4887:usa@testcluster.yzrnimk.mongodb.net/?retryWrites=true&w=majority" # Backup server
         self.maxTranscriptsPerUser = 2
         self.userCollection = None
