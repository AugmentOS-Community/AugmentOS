--- conflicted
+++ resolved
@@ -9,11 +9,7 @@
 
 ### For use with Azure OpenAI ###
 if use_azure_openai:
-<<<<<<< HEAD
-    #print("$$$ USING AZURE OPENAI $$$")
-=======
     # print("$$$ USING AZURE OPENAI $$$")
->>>>>>> 58909242
     openai.api_key = azure_openai_api_key
     openai.api_base = azure_openai_api_base # your endpoint should look like the following https://YOUR_RESOURCE_NAME.openai.azure.com/
     openai.api_type = 'azure'
@@ -67,22 +63,14 @@
         #    return summary
 
         # Summary does not exist. Get it with OpenAI
-<<<<<<< HEAD
-        #print("$$$ SUMMARY: SUMMARIZING WITH OPENAI")
-=======
         # print("$$$ SUMMARY: SUMMARIZING WITH OPENAI")
->>>>>>> 58909242
         summary = self.summarize_entity_with_openai(entity_description, context)
         self.database_handler.save_cached_summary(entity_description, summary)
         return summary
 
     def summarize_entity_with_openai(self, entity_description: str, context: str = ""):
             prompt = summarizer_prompt.format(entity_description, context)
-<<<<<<< HEAD
-            #print(prompt)
-=======
             # print(prompt)
->>>>>>> 58909242
         
             if use_azure_openai:
                 messages = [{"role": "user", "content": prompt}]
