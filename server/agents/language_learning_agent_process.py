--- conflicted
+++ resolved
@@ -40,11 +40,7 @@
 
                 ctime = time.time()
                 
-<<<<<<< HEAD
-                if db_handler.get_user_settings_value(transcript['user_id'], "is_having_a_conversation"):
-=======
                 if db_handler.get_user_option_value(transcript['user_id'], "is_having_language_learning_contextual_convo"):
->>>>>>> 842e62a2
                     print("User is having a conversation, skipping language translation")
                     continue
                 else:
