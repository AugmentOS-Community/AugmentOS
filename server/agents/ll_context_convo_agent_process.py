--- conflicted
+++ resolved
@@ -13,6 +13,8 @@
 
 response_period = 12
 break_convo_time_limit = 20 #how long of silence/no response before breaking out of the conversation
+wpm_threshold = 5
+speed_threshold = 0.5
 
 if TESTING_LL_CONTEXT_CONVO_AGENT:
     run_period = 10
@@ -75,40 +77,19 @@
 
         displacement = lat_lng_to_meters(lat1=past_location['lat'], lng1=past_location['lng'], lat2=user_location['lat'], lng2=user_location['lng'])
         delta_time = user_location['timestamp'] - past_location['timestamp']
-
-<<<<<<< HEAD
-=======
-        speed = displacement / delta_time
-        # Speed data collected:
-        # Walking outside: 1.1656780516496068 m/s
-        # Standing in place: 0.0 m/s
-        # Walking fast: 1.6568374965884278 m/s
-        print("THE SPEED IS: ")
-        print(speed)
->>>>>>> 3bf7602c
-
         speed = displacement / delta_time if delta_time > 0 else 0
 
-        wpm_threshold = 5
         current_wpm = len(transcripts[0].split(" ")) / (transcript_period / 60)
         print("Current user WPM is: ", current_wpm)
         print("Current user SPEED is: ", speed)
 
         if TESTING_LL_CONTEXT_CONVO_AGENT:
             warnings.warn("Currently in testing mode, skipping speed and trascription checks, please remove TESTING flag to run normally.")
-<<<<<<< HEAD
-        elif speed < 0.3:
+        elif speed < speed_threshold:
             #print("User is not moving, running anyway")
             print("User is not moving, skipping")
             await cleanup_conversation(user_id, db_handler)
             return
-=======
-        elif speed < 0.25:
-            print("User is not moving, running anyway")
-            #print("User is not moving, skipping")
-            #await cleanup_conversation(user_id, db_handler)
-            #return
->>>>>>> 3bf7602c
         elif current_wpm > wpm_threshold: # compute words per minute
             print("User is talking, skipping", transcripts)
             await cleanup_conversation(user_id, db_handler)
@@ -179,11 +160,7 @@
 
         conversation_history.append({"role": "user", "content": user_reponse})
 
-<<<<<<< HEAD
         if time.time() - start >= break_convo_time_limit:
-=======
-        if time.time() - start >= 30:
->>>>>>> 3bf7602c
             break
 
         locations = db_handler.get_gps_location_results_for_user_device(user_id, device_id)
