import time
import traceback
import asyncio

# custom
from DatabaseHandler import DatabaseHandler
from agents.speech_coach_agent import run_speech_coach_agent, run_egometer_agent, run_understandability_agent
from server_config import openai_api_key
from logger_config import logger
from constants import SPEECH_AGENT

run_period = 10 # seconds
num_periods = 6
calc_period = run_period * num_periods # to calculate the number of filler words every 2 minutes
transcript_back_time = run_period * 1.1
total_transcript_context_time = 5 * 60
minimum_topic_time = 20 #the minimum amount of time since last topic change for a new topic chnage

def speech_coach_agent_processing_loop():
    sliding_percentage_filler_words = 0
    total_percentage_filler_words = 0
    list_num_filler_words = [] 
    list_num_total_words = [] 
    print("START SPEECH COACH AGENT PROCESSING LOOP")
    dbHandler = DatabaseHandler(parent_handler=False)
    loop = asyncio.get_event_loop()

    while True:
        if not dbHandler.ready:
            print("dbHandler not ready")
            time.sleep(0.1)
            continue

        # wait for some transcripts to load in
        time.sleep(5)

        ctime = time.time()
        try:
            pLoopStartTime = time.time()
            # Check for new transcripts
            # print("RUNNING ADHD STMB LOOP")
            newTranscripts = dbHandler.get_recent_transcripts_from_last_nseconds_for_all_users(
                n=transcript_back_time, stringify = False)

            # words_to_show = None
            for raw_transcript in newTranscripts:
                # raw_transcript = {'user_id': user_id, 'transcripts': transcripts[]}
                # transcripts:[] =
                #
                # {
                # "device_id": "alexs phone",
                # "timestamp": 69420, 
                # "text": "i love poop", 
                # "speaker": 0,
                # "transcribe_language": "english"
                # }
                print("RAW TRANSCRIPT")
                print(raw_transcript)
                for t in raw_transcript['transcripts']:
                    if 'speaker' in t:
                        print(str(t['speaker']) +": " + t['text'])
                # print(raw_transcript)
                
                # user_transcripts = [transcript['text'] for transcript in raw_transcript['transcripts']]
                                

                # user_transcripts = ""
                # for t in raw_transcript['transcripts']:
                #     if 'speaker' in t and t['speaker'] == 0:
                #         user_transcripts += " " +  t['text']

                if not dbHandler.get_user_feature_enabled(raw_transcript['user_id'], SPEECH_AGENT): continue
                # ADD FOLLOWING LINE LATER                
                user_id = raw_transcript['user_id']

<<<<<<< HEAD
                merged_transcript = ('. ').join(user_transcripts)
                print("MERGED TRANSCRIPT")
                print(merged_transcript)

                # run filler word logic
                process_filler_words(merged_transcript, dbHandler, user_id, 
                                     sliding_percentage_filler_words, total_percentage_filler_words, list_num_filler_words, list_num_total_words)


            newTranscripts = dbHandler.get_recent_transcripts_from_last_nseconds_for_all_users(n=30)
            for transcript in newTranscripts:
                #run egometer
                egometer_score = run_egometer_agent(transcript['text'])  
                print("EGOMETER SCORE: {}".format(egometer_score))

                #run understandability
                understandability_score = run_understandability_agent(transcript['text'])  
                print("UNDERSTANDABILITY SCORE: {}".format(understandability_score))

            loop_time = time.time() - ctime
            print(f"RAN SPEECH COACH AGENT IN : {loop_time}")
=======
                # transcript, _, _ = dbHandler.get_transcripts_from_last_nseconds_for_user_as_string(user_id, n=transcript_back_time)
                process_filler_words(raw_transcript, dbHandler, user_id, 
                                     sliding_percentage_filler_words, total_percentage_filler_words, list_num_filler_words, list_num_total_words)
                process_proportions(raw_transcript, dbHandler, user_id)
                loop_time = time.time() - ctime
                print(f"RAN SPEECH COACH AGENT IN : {loop_time}")
>>>>>>> 1c3d66f6

        except Exception as e:
            print("Exception in SPEECH COACH loop...:")
            print(e)
            traceback.print_exc()

        finally:
            # lock.release()
            pLoopEndTime = time.time()
            #print("=== language leanring loop completed in {} seconds overall ===".format(
            #    round(pLoopEndTime - pLoopStartTime, 2)))

        #run again after delay for run_period
        time.sleep(max(0, run_period - (pLoopEndTime - pLoopStartTime)))

def process_proportions(raw_transcript, dbHandler, user_id):
        user_transcripts = [transcript['text'] for transcript in raw_transcript['transcripts'] if ('speaker' in transcript and transcript['speaker'] == 0)]
        merged_user_transcript = ('. ').join(user_transcripts) #merged_transcript
        num_user_words = len(merged_user_transcript.split(' ')) if merged_user_transcript != "" else 0

        others_transcripts = [transcript['text'] for transcript in raw_transcript['transcripts'] if ('speaker' in transcript and transcript['speaker'] != 0)]
        merged_others_transcript = ('. ').join(others_transcripts) #merged_transcript
        num_others_words = len(merged_others_transcript.split(' ')) if merged_others_transcript != "" else 0

        print("NUM USER WORDS: ", num_user_words)
        print("NUM OTHERS WORDS: ", num_others_words)
        proportion_user = 100 * num_user_words / (num_user_words + num_others_words) if num_user_words + num_others_words != 0 else 0
        proportion_user = round(proportion_user, 2)
        dbHandler.add_percent_proportion_user_for_user(user_id, proportion_user)
        print("PROPORTION USER: ", proportion_user)

def process_filler_words(raw_transcript, dbHandler, user_id, sliding_percentage_filler_words, total_percentage_filler_words, list_num_filler_words, list_num_total_words):
    print("process filler words")
    num_filler_words = 0
    num_total_words = 0
    try:
        user_transcripts = [transcript['text'] for transcript in raw_transcript['transcripts'] if ('speaker' in transcript and transcript['speaker'] == 0)]
        transcript = ('. ').join(user_transcripts) #merged_transcript
        # number_of_filler_words = int(number_of_filler_words)
        curr_num_total_words = len(transcript.split(' ')) if transcript != "" else 0
        curr_num_filler_words = run_speech_coach_agent(transcript)  

        print("-"*20)
        print(transcript)
        print("".split(' '))
        print("CURR NUM OF FILLER WORDS: ", curr_num_filler_words)
        print("CURR NUM OF TOTAL WORDS: ", curr_num_total_words)
        print("CURR PERCENTAGE OF FILLER WORDS: ", curr_num_filler_words/curr_num_total_words)

        list_num_filler_words.append(curr_num_filler_words)
        list_num_total_words.append(curr_num_total_words)
        print(list_num_filler_words)
        print(list_num_total_words)
        if len(list_num_filler_words) > num_periods:
            del list_num_filler_words[0]
            del list_num_total_words[0]
<<<<<<< HEAD
        sliding_percentage_filler_words = sum(list_num_filler_words) / sum(list_num_total_words) * 100
        sliding_percentage_filler_words = round(sliding_percentage_filler_words, 1)
=======
        sliding_percentage_filler_words = sum(list_num_filler_words) / sum(list_num_total_words) * 100 if sum(list_num_total_words) != 0 else 0
>>>>>>> 1c3d66f6

        num_filler_words += curr_num_filler_words
        num_total_words += curr_num_total_words
        total_percentage_filler_words = num_filler_words / num_total_words * 100

        # print("NUMBER OF FILLER WORDS SO FAR: ", num_filler_words)
        print("SLIDING PERCENTAGE OF FILLER WORDS: ", sliding_percentage_filler_words)
        print("-"*20)
        dbHandler.add_percent_filler_words_for_user(user_id, sliding_percentage_filler_words)
    except Exception as e:
        print("Failed to convert number of filler words to int")
        print(e)
        print(num_filler_words)<|MERGE_RESOLUTION|>--- conflicted
+++ resolved
@@ -73,7 +73,6 @@
                 # ADD FOLLOWING LINE LATER                
                 user_id = raw_transcript['user_id']
 
-<<<<<<< HEAD
                 merged_transcript = ('. ').join(user_transcripts)
                 print("MERGED TRANSCRIPT")
                 print(merged_transcript)
@@ -81,6 +80,7 @@
                 # run filler word logic
                 process_filler_words(merged_transcript, dbHandler, user_id, 
                                      sliding_percentage_filler_words, total_percentage_filler_words, list_num_filler_words, list_num_total_words)
+                process_proportions(raw_transcript, dbHandler, user_id)
 
 
             newTranscripts = dbHandler.get_recent_transcripts_from_last_nseconds_for_all_users(n=30)
@@ -95,14 +95,6 @@
 
             loop_time = time.time() - ctime
             print(f"RAN SPEECH COACH AGENT IN : {loop_time}")
-=======
-                # transcript, _, _ = dbHandler.get_transcripts_from_last_nseconds_for_user_as_string(user_id, n=transcript_back_time)
-                process_filler_words(raw_transcript, dbHandler, user_id, 
-                                     sliding_percentage_filler_words, total_percentage_filler_words, list_num_filler_words, list_num_total_words)
-                process_proportions(raw_transcript, dbHandler, user_id)
-                loop_time = time.time() - ctime
-                print(f"RAN SPEECH COACH AGENT IN : {loop_time}")
->>>>>>> 1c3d66f6
 
         except Exception as e:
             print("Exception in SPEECH COACH loop...:")
@@ -159,13 +151,8 @@
         if len(list_num_filler_words) > num_periods:
             del list_num_filler_words[0]
             del list_num_total_words[0]
-<<<<<<< HEAD
-        sliding_percentage_filler_words = sum(list_num_filler_words) / sum(list_num_total_words) * 100
+        sliding_percentage_filler_words = sum(list_num_filler_words) / sum(list_num_total_words) * 100 if sum(list_num_total_words) != 0 else 0
         sliding_percentage_filler_words = round(sliding_percentage_filler_words, 1)
-=======
-        sliding_percentage_filler_words = sum(list_num_filler_words) / sum(list_num_total_words) * 100 if sum(list_num_total_words) != 0 else 0
->>>>>>> 1c3d66f6
-
         num_filler_words += curr_num_filler_words
         num_total_words += curr_num_total_words
         total_percentage_filler_words = num_filler_words / num_total_words * 100
