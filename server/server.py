import warnings
warnings.simplefilter(action='ignore', category=FutureWarning)

from aiohttp import web
import asyncio
import math
import uuid
from aiohttp.web_response import Response
from pathlib import Path
import json
import time
import traceback
import pandas as pd

# multiprocessing
import multiprocessing
import logging
import logging.handlers
from concurrent.futures import ThreadPoolExecutor

# CORS
import aiohttp_cors
from aiohttp import web, web_exceptions

#Convoscope
from server_config import server_port
from constants import USE_GPU_FOR_INFERENCING, IMAGE_PATH, TESTING_LL_CONTEXT_CONVO_AGENT
from ContextualSearchEngine import ContextualSearchEngine
from DatabaseHandler import DatabaseHandler
from agents.proactive_agents_process import proactive_agents_processing_loop
from agents.expert_agents import run_single_expert_agent, arun_single_expert_agent
from agents.explicit_agent_process import explicit_agent_processing_loop, call_explicit_agent
from agents.proactive_definer_agent_process import proactive_definer_processing_loop
from agents.language_learning_agent_process import language_learning_agent_processing_loop
from agents.ll_context_convo_agent_process import ll_context_convo_agent_processing_loop
from agents.adhd_stmb_agent_process import adhd_stmb_agent_processing_loop
import agents.wake_words
from Modules.RelevanceFilter import RelevanceFilter

from auth.authentication import *


global agent_executor
global db_handler
global relevance_filter
global app


#handle new transcripts coming in
async def chat_handler(request):
    body = await request.json()
    is_final = body.get('isFinal')
    text = body.get('text')
    device_id = body.get('deviceId')
    transcribe_language = body.get('transcribe_language')
    timestamp = time.time() # Never use client's timestamp ### body.get('timestamp')
    id_token = body.get('Authorization')
    user_id = await verify_id_token(id_token)
    if user_id is None:
        raise web.HTTPUnauthorized()

    if transcribe_language is None or "":
        transcribe_language = "English"

    # 400 if missing params
    if text is None or text == '':
        print("Text none in chat_handler, exiting with error response 400.")
        return web.Response(text='no text in request', status=400)
    if user_id is None or user_id == '':
        print("user_id none in chat_handler, exiting with error response 400.")
        return web.Response(text='no userId in request', status=400)

    success = db_handler.save_transcript_for_user(user_id=user_id, device_id=device_id, text=text, is_final=is_final, transcribe_language=transcribe_language)
    message = "Sending messages too fast" if not success else ""

    return web.Response(text=json.dumps({'success': True, 'message': message}), status=200)


async def start_recording_handler(request):
    body = await request.json()
    user_id = body.get('userId')
    
    if user_id is None or user_id == '':
        print("user_id none in chat_handler, exiting with error response 400.")
        return web.Response(text='no userId in request', status=400)
    
    result = db_handler.update_recording_time_for_user(user_id)
    
    return web.Response(text=json.dumps({'success': result}), status=200)


async def save_recording_handler(request):
    body = await request.json()
    user_id = body.get('userId')
    recording_name = body.get('recordingName')
    
    if user_id is None or user_id == '':
        print("user_id none in chat_handler, exiting with error response 400.")
        return web.Response(text='no userId in request', status=400)
    
    recording = db_handler.save_recording(user_id, recording_name)
    
    file_path = 'recordings/{}.json'.format(recording_name)
    with open(file_path, 'w') as file:
        json.dump(recording, file)

    return web.FileResponse(file_path, headers={
        'Content-Disposition': 'Attachment;filename={}.json'.format(recording_name)
    })
    # return web.Response(text=json.dumps({'success': True, 'message': recording}), status=200)


async def load_recording_handler(request):
    body = await request.json()
    recording_name = body.get('recordingName')
    
    if recording_name is None or recording_name == '':
        print("recording_name none in chat_handler, exiting with error response 400.")
        return web.Response(text='no recordingName in request', status=400)
    
    file_path = 'recordings/{}.json'.format(recording_name)
    return web.FileResponse(file_path, headers={
        'Content-Disposition': 'Attachment;filename={}.json'.format(recording_name)
    })
    # return web.Response(text=json.dumps({'success': True, 'mess


async def set_user_settings(request):
    body = await request.json()
    target_language = body.get('target_language')
    id_token = body.get('Authorization')
    user_id = await verify_id_token(id_token)
    if user_id is None:
        raise web.HTTPUnauthorized()
    
    db_handler.update_user_settings(user_id, body)

    return web.Response(text=json.dumps({'success': True, 'message': "Saved your settings."}))


async def get_user_settings(request):
    body = await request.json()
    id_token = body.get('Authorization')
    user_id = await verify_id_token(id_token)
    if user_id is None:
        raise web.HTTPUnauthorized()
    
    user_settings = db_handler.get_user_settings(user_id)

    return web.Response(text=json.dumps({'success': True, 'settings': user_settings}))


# runs when button is pressed on frontend - right now button ring on wearable or button in TPA
async def button_handler(request):
    body = await request.json()
    button_num = body.get('buttonNum')
    button_activity = body.get('buttonActivity')
    timestamp = body.get('timestamp')
    id_token = body.get('Authorization')
    user_id = await verify_id_token(id_token)
    if user_id is None:
        raise web.HTTPUnauthorized()
    print('\n=== New Request ===\n', button_num,
          button_activity, timestamp, user_id)

    # 400 if missing params
    if button_num is None or button_num == '':
        return web.Response(text='no buttonNum in request', status=400)
    if button_activity is None or button_activity == '':
        return web.Response(text='no buttonActivity in request', status=400)
    if timestamp is None or timestamp == '':
        return web.Response(text='no timestamp in request', status=400)
    if user_id is None or user_id == '':
        return web.Response(text='no userId in request', status=400)

    if button_activity:  # True if push down, false if button release
        print("button True")
        return web.Response(text=json.dumps({'message': "button up activity detected"}), status=200)
    else:
        return web.Response(text=json.dumps({'message': "button up activity detected"}), status=200)


# run cse/definer tools for subscribed users in background every n ms if there is fresh data to run on
#def cse_loop():
#    print("START CSE PROCESSING LOOP")
#
#    # setup things we need for processing
#    db_handler = DatabaseHandler(parent_handler=False)
#    relevance_filter = RelevanceFilter(db_handler=db_handler)
#    cse = ContextualSearchEngine(db_handler=db_handler)
#
#    #then run the main loop
#    while True:
#        if not db_handler.ready:
#            print("db_handler not ready")
#            time.sleep(0.1)
#            continue
#
#        loop_start_time = time.time()
#        p_loop_start_time = time.time()
#
#        try:
#            p_loop_start_time = time.time()
#            # Check for new transcripts
#            new_transcripts = db_handler.get_new_cse_transcripts_for_all_users(
#                combine_transcripts=True, delete_after=False)
#
#            if new_transcripts is None or new_transcripts == []:
#                print("---------- No transcripts to run on for this cse_loop run...")
#
#            for transcript in new_transcripts:   
#                print("Run CSE with... user_id: '{}' ... text: '{}'".format(
#                    transcript['user_id'], transcript['text']))
#                cse_start_time = time.time()
#
#                cse_responses = cse.custom_data_proactive_search(
#                    transcript['user_id'], transcript['text'])
#
#                cse_end_time = time.time()
#                # print("=== CSE completed in {} seconds ===".format(
#                #     round(cse_end_time - cse_start_time, 2)))
#
#                #filter responses with relevance filter, then save CSE results to the database
#                cse_responses_filtered = list()
#                if cse_responses:
#                    cse_responses_filtered = relevance_filter.should_display_result_based_on_context(
#                        transcript["user_id"], cse_responses, transcript["text"]
#                    )
#
#                    final_cse_responses = [cse_response for cse_response in cse_responses if cse_response["name"] in cse_responses_filtered]
#                    # print("=== CSE RESPONSES FILTERED: {} ===".format(final_cse_responses))
#
#                    db_handler.add_cse_results_for_user(
#                        transcript["user_id"], final_cse_responses
#                    )
#        except Exception as e:
#            cse_responses = None
#            print("Exception in CSE...:")
#            print(e)
#            traceback.print_exc()
#        finally:
#            p_loop_end_time = time.time()
#            # print("=== processing_loop completed in {} seconds overall ===".format(
#            #     round(p_loop_end_time - p_loop_start_time, 2)))
#
#        loop_run_period = 1.5 #run the loop this often
#        while (time.time() - loop_start_time) < loop_run_period: #wait until loop_run_period has passed before running this again
#            time.sleep(0.2)
#frontends poll this to get the results from our processing of their transcripts


async def ui_poll_handler(request, minutes=0.5):
    # parse request
    body = await request.json()
    # print(body)
    device_id = body.get('deviceId')
    features = body.get('features')
    id_token = body.get('Authorization')
    user_id = await verify_id_token(id_token)
    if user_id is None:
        raise web.HTTPUnauthorized()

    # 400 if missing params
    if device_id is None or device_id == '':
        return web.Response(text='no device_id in request', status=400)
    if features is None or features == '':
        return web.Response(text='no features in request', status=400)
    #if "contextual_search_engine" not in features:
    #    return web.Response(text='contextual_search_engine not in features', status=400)

    resp = dict()
    resp["success"] = True
    
    db_handler.update_active_user(user_id, device_id)

    # get CSE results
    if "contextual_search_engine" in features:
        cse_results = db_handler.get_cse_results_for_user_device(
            user_id=user_id, device_id=device_id)

        if cse_results:
            print("server.py ================================= CSERESULT")
            print(cse_results)

        # add CSE response
        resp["result"] = cse_results

    # get agent results
    if "proactive_agent_insights" in features:
        agent_insight_results = db_handler.get_proactive_agents_insights_results_for_user_device(user_id=user_id, device_id=device_id)
        #add agents insight to response
        resp["results_proactive_agent_insights"] = agent_insight_results

    # get user queries and agent responses
    if "explicit_agent_insights" in features:
        explicit_insight_queries = db_handler.get_explicit_query_history_for_user(user_id=user_id, device_id=device_id)
        explicit_insight_results = db_handler.get_explicit_insights_history_for_user(user_id=user_id, device_id=device_id)
        wake_word_time = db_handler.get_wake_word_time_for_user(user_id=user_id)
        resp["explicit_insight_queries"] = explicit_insight_queries
        resp["explicit_insight_results"] = explicit_insight_results
        resp["wake_word_time"] = wake_word_time

    if "intelligent_entity_definitions" in features:
        entity_definitions = db_handler.get_agent_proactive_definer_results_for_user_device(user_id=user_id, device_id=device_id)
        resp["entity_definitions"] = entity_definitions

    if "language_learning" in features:
        language_learning_results = db_handler.get_language_learning_results_for_user_device(user_id=user_id, device_id=device_id)
        resp["language_learning_results"] = language_learning_results
    
    if "ll_context_convo" in features:
        ll_context_convo_results = db_handler.get_ll_context_convo_results_for_user_device(user_id=user_id, device_id=device_id)
        resp["ll_context_convo_results"] = ll_context_convo_results

    if "adhd_stmb_agent_summaries" in features:
        adhd_stmb_agent_results = db_handler.get_adhd_stmb_results_for_user_device(user_id=user_id, device_id=device_id)
        resp["adhd_stmb_agent_results"] = adhd_stmb_agent_results
        if adhd_stmb_agent_results:
            print("@@@@@@@@@ ADHD")
            print(adhd_stmb_agent_results)

    # tell the frontend to update their local settings if needed
    should_update_settings = db_handler.get_should_update_settings(user_id)
    resp["should_update_settings"] = should_update_settings

    return web.Response(text=json.dumps(resp), status=200)


#return images that we generated and gave frontends a URL for
async def return_image_handler(request):
    requested_img = request.rel_url.query['img']
    img_path = Path(IMAGE_PATH).joinpath(requested_img)
    try:
        data = img_path.read_bytes()
    except:
        print("Error reading requested image: " + requested_img)
        data = Path('images/404-2.jpg').read_bytes()
    return Response(body=data, content_type="image/jpg")


# frontend can upload CSVs to run custom data search on
# DEV: we don't use this and it's not exposed on the frontend as it's currently broken and low priority
async def upload_user_data_handler(request):
    # Check file size before doing anything else
    try:
        post_data = await request.post()
    except web_exceptions.HTTPRequestEntityTooLarge:
        return web.Response(text="File too large. Max file size: {}MB".format(MAX_FILE_SIZE_MB), status=413)

    user_file = post_data.get('custom-file')
    id_token = post_data.get('Authorization')
    user_id = await verify_id_token(id_token)
    if user_id is None:
        raise web.HTTPUnauthorized()

    if user_file and user_id:
        # Check if the file is a CSV file by looking at its content type
        if user_file.content_type != 'text/csv':
            return web.Response(text="Uploaded file is not a CSV", status=400)

        # Validate data
        try:
            df = pd.read_csv(user_file.file)
        except Exception:
            return web.Response(text="Could not read CSV", status=400)

        #if not cse.is_custom_data_valid(df):
            #return web.Response(text="Bad data format", status=400)
#
        #cse.upload_custom_user_data(user_id, df)

        return web.Response(text="Custom data uploaded successfully", status=200)
    else:
        return web.Response(text="Missing user file or user ID in the received data", status=400)


async def expert_agent_runner(expert_agent_name, user_id):
    print("Starting agent run task of agent {} for user {}".format(expert_agent_name, user_id))
    #get the context for the last n minutes
    n_seconds = 5*60
    convo_context = db_handler.get_transcripts_from_last_nseconds_for_user_as_string(user_id, n_seconds)

    #get the most recent insights for this user
    # insights_history = db_handler.get_agent_insights_history_for_user(user_id)
    insights_history = db_handler.get_recent_nminutes_agent_insights_history_for_user(user_id)
    insights_history = [insight["insight"] for insight in insights_history]

    #spin up the agent
    agent_insight = await arun_single_expert_agent(expert_agent_name, convo_context, insights_history)

    #save this insight to the DB for the user
    if agent_insight != None and agent_insight["agent_insight"] != None:
        db_handler.add_agent_insight_result_for_user(user_id, agent_insight["agent_name"], agent_insight["agent_insight"], agent_insight["reference_url"])

    #agent run complete
    print("--- Done agent run task of agent {} from user {}".format(expert_agent_name, user_id))


#run a single agent with no extra context
async def run_single_expert_agent_handler(request):
    body = await request.json()
    timestamp = time.time() # Never use client's timestamp ### body.get('timestamp')
    id_token = body.get('Authorization')
    user_id = await verify_id_token(id_token)
    if user_id is None:
        raise web.HTTPUnauthorized()
    agent_name = body.get('agentName')

    # 400 if missing params
    if timestamp is None or timestamp == '':
        print("Timestamp none in send_agent_chat, exiting with error response 400.")
        return web.Response(text='no timestamp in request', status=400)
    if user_id is None or user_id == '':
        print("user_id none in send_agent_chat, exiting with error response 400.")
        return web.Response(text='no userId in request', status=400)

    print("Got single agent request for agent: {}".format(agent_name))

    #spin up agent
    asyncio.ensure_future(expert_agent_runner(agent_name, user_id))
    #loop = asyncio.get_event_loop()
    #loop.create_task(expert_agent_runner(agent_name, user_id))  # Non-blocking
    #loop.run_in_executor(executor, run_single_agent)

    print("Spun up agent, now returning.")

    return web.Response(text=json.dumps({'success': True, 'message': "Running agent: {}".format(agent_name)}), status=200)


#receive a chat message manually typed in the agent chat box
async def send_agent_chat_handler(request):
    body = await request.json()
    timestamp = time.time() # Never use client's timestamp ### body.get('timestamp')
    id_token = body.get('Authorization')
    user_id = await verify_id_token(id_token)
    if user_id is None:
        raise web.HTTPUnauthorized()
    chat_message = body.get('chatMessage')

    # 400 if missing params
    if timestamp is None or timestamp == '':
        print("Timestamp none in send_agent_chat, exiting with error response 400.")
        return web.Response(text='no timestamp in request', status=400)
    if user_id is None or user_id == '':
        print("user_id none in send_agent_chat, exiting with error response 400.")
        return web.Response(text='no userId in request', status=400)
    if chat_message is None or chat_message == '':
        print("chatMessage none in send_agent_chat, exiting with error response 400.")
        return web.Response(text='no chatMessage in request', status=400)

    # skip into proc loop
    print("SEND AGENT CHAT FOR USER_ID: " + user_id)
    user = db_handler.get_user(user_id)
    await call_explicit_agent(user, chat_message)

    return web.Response(text=json.dumps({'success': True, 'message': "Got your message: {}".format(chat_message)}), status=200)


async def update_gps_location_for_user(request):
    # if TESTING_LL_CONTEXT_CONVO_AGENT:
    #     warnings.warn("TESTING MODE: Using hardcoded user_id, device_id and location. Please remove this warning when done testing.")
    #     user_id = "oO4QvMJELYM6jEYtLDbo1LRFLPO2"
    #     device_id = "android"
    #     location = {'lat': 53.411812, 'lng': -2.210799, 'timestamp': 1709593069, 'uuid': 'e7674554-2a89-44ac-900b-ae21ba817e74'}
    #     db_handler.add_gps_location_for_user(user_id, location)
    #     return web.Response(text=json.dumps({'success': True, 'message': "Got your location: {}".format(location)}), status=200)

    body = await request.json()
    id_token = body.get('Authorization')
    user_id = await verify_id_token(id_token)
    device_id = body.get('deviceId')

    # print("update_gps_location_for_user #################################")
    print(user_id, device_id)
    if user_id is None:
        raise web.HTTPUnauthorized()

    location = dict()
    location['lat'] = body.get('lat')
    location['lng'] = body.get('lng')

    # 400 if missing params
    if not user_id:
        print("user_id none in update_gps_location_for_user, exiting with error response 400.")
        return web.Response(text='no userId in request', status=400)
    if not location['lat'] or not location['lng']:
        print("location none in update_gps_location_for_user, exiting with error response 400.")
        return web.Response(text='no chatMessage in request', status=400)

    # print("SEND UPDATE LOCATION FOR USER_ID: " + user_id)
    db_handler.add_gps_location_for_user(user_id, location)
    
    locations = db_handler.get_gps_location_results_for_user_device(user_id, device_id)
    
    # print("locations: ", locations)
    # if len(locations) > 1:
    #     print("difference in locations: ", locations[-1]['lat'] - locations[-2]['lat'], locations[-1]['lng'] - locations[-2]['lng'])

    return web.Response(text=json.dumps({'success': True, 'message': "Got your location: {}".format(location)}), status=200)


async def rate_result_handler(request):
    body = await request.json()
    id_token = body.get('Authorization')
    user_id = await verify_id_token(id_token)
    if user_id is None:
        raise web.HTTPUnauthorized()
    result_uuid = body.get('resultUuid')
    rating = body.get('rating')

     # 400 if missing params
    if user_id is None or user_id == '':
        print("user_id none in rate_result, exiting with error response 400.")
        return web.Response(text='no userId in request', status=400)
    if uuid is None or uuid == '':
        print("uuid none in rate_result, exiting with error response 400.")
        return web.Response(text='no uuid in request', status=400)
    if rating is None or rating == '':
        print("rating none in rate_result, exiting with error response 400.")
        return web.Response(text='no rating in request', status=400)

    res = db_handler.rate_result_by_uuid(user_id=user_id, result_uuid=result_uuid, rating=rating)
    return web.Response(text=json.dumps({'success': True, 'message': str(res)}), status=200)


async def protected_route(request):
    print("PROTECTED ROUTE")
    id_token = request.headers.get('Authorization')
    user_id = await verify_id_token(id_token)
    if user_id is not None:
        # Proceed with the user request
        print()
    else:
        raise web.HTTPUnauthorized()


if __name__ == '__main__':
    print("Starting server...")
    agent_executor = ThreadPoolExecutor()
    db_handler = DatabaseHandler()

    # start proccessing loop subprocess to process data as it comes in
    if USE_GPU_FOR_INFERENCING:
        multiprocessing.set_start_method('spawn')

    # log_queue = multiprocessing.Queue()
    ##print("Starting CSE process...")
    ##cse_process = multiprocessing.Process(target=cse_loop)
    ##cse_process.start()

    # start intelligent definer agent process
<<<<<<< HEAD
    #print("Starting Intelligent Definer Agent process...")
    #intelligent_definer_agent_process = multiprocessing.Process(target=proactive_definer_processing_loop)
    #intelligent_definer_agent_process.start()

    # start the proactive agents process
    #print("Starting Proactive Agents process...")
    #proactive_agents_background_process = multiprocessing.Process(target=proactive_agents_processing_loop)
    #proactive_agents_background_process.start()
=======
#    print("Starting Intelligent Definer Agent process...")
#    intelligent_definer_agent_process = multiprocessing.Process(target=proactive_definer_processing_loop)
#    intelligent_definer_agent_process.start()

    # start the proactive agents process
#    print("Starting Proactive Agents process...")
#    proactive_agents_background_process = multiprocessing.Process(target=proactive_agents_processing_loop)
#    proactive_agents_background_process.start()
>>>>>>> e55693bd

    # start the explicit agent process
    print("Starting Explicit Agent process...")
    explicit_background_process = multiprocessing.Process(target=explicit_agent_processing_loop)
    explicit_background_process.start()

    # start the language learning app process
<<<<<<< HEAD
    #print("Starting Language Learning Agents process...")
    #language_learning_background_process = multiprocessing.Process(target=language_learning_agents_processing_loop)
    #language_learning_background_process.start()
    
    # start the question asker app process
    print("Starting Contextual Convo Agents process...")
    ll_context_convo_background_process = multiprocessing.Process(target=ll_context_convo_agent_processing_loop)
    ll_context_convo_background_process.start()
=======
#    print("Starting Language Learning Agents process...")
#    language_learning_background_process = multiprocessing.Process(target=language_learning_agent_processing_loop)
#    language_learning_background_process.start()
    
    # start the contextual convo language larning app process
#    print("Starting Contextual Convo Language learning app process...")
#    ll_context_convo_background_process = multiprocessing.Process(target=ll_context_convo_agent_processing_loop)
#    ll_context_convo_background_process.start()

    # start the contextual convo language larning app process
    print("Starting ADHD STMB app process...")
    adhd_stmb_background_process = multiprocessing.Process(target=adhd_stmb_agent_processing_loop)
    adhd_stmb_background_process.start()
>>>>>>> e55693bd

    # setup and run web app
    # CORS allow from all sources
    print("Starting aiohttp server...")
    MAX_FILE_SIZE_MB = 88
    app = web.Application(client_max_size=(1024*1024*MAX_FILE_SIZE_MB))
    app.add_routes(
        [
            web.get('/protected', protected_route),
            web.get('/image', return_image_handler),
            web.post('/chat', chat_handler),
            web.post('/button_event', button_handler),
            web.post('/ui_poll', ui_poll_handler),
            web.post('/upload_userdata', upload_user_data_handler),
            web.post('/run_single_agent', run_single_expert_agent_handler),
            web.post('/send_agent_chat', send_agent_chat_handler),
            web.post('/rate_result', rate_result_handler),
            web.post('/start_recording', start_recording_handler),
            web.post('/save_recording', save_recording_handler),
            web.post('/load_recording', load_recording_handler),
            web.post('/set_user_settings', set_user_settings),
            web.post('/get_user_settings', get_user_settings),
            web.post('/gps_location', update_gps_location_for_user),
        ]
    )
    cors = aiohttp_cors.setup(app, defaults={
        "*": aiohttp_cors.ResourceOptions(
            allow_credentials=True,
            expose_headers="*",
            allow_headers="*"
        )
    })
    for route in list(app.router.routes()):
        cors.add(route)
    print("Running web server...")
    web.run_app(app, port=server_port)

    #let processes finish and join
    #proactive_agents_background_process.join()
    #intelligent_definer_agent_process.join()
    #cse_process.join()
    #language_learning_background_process.join()
    ll_context_convo_background_process.join()
    explicit_background_process.join()
    adhd_stmb_background_process.join()<|MERGE_RESOLUTION|>--- conflicted
+++ resolved
@@ -544,30 +544,19 @@
         multiprocessing.set_start_method('spawn')
 
     # log_queue = multiprocessing.Queue()
-    ##print("Starting CSE process...")
-    ##cse_process = multiprocessing.Process(target=cse_loop)
-    ##cse_process.start()
+    #print("Starting CSE process...")
+    #cse_process = multiprocessing.Process(target=cse_loop)
+    #cse_process.start()
 
     # start intelligent definer agent process
-<<<<<<< HEAD
-    #print("Starting Intelligent Definer Agent process...")
-    #intelligent_definer_agent_process = multiprocessing.Process(target=proactive_definer_processing_loop)
-    #intelligent_definer_agent_process.start()
+    print("Starting Intelligent Definer Agent process...")
+    intelligent_definer_agent_process = multiprocessing.Process(target=proactive_definer_processing_loop)
+    intelligent_definer_agent_process.start()
 
     # start the proactive agents process
-    #print("Starting Proactive Agents process...")
-    #proactive_agents_background_process = multiprocessing.Process(target=proactive_agents_processing_loop)
-    #proactive_agents_background_process.start()
-=======
-#    print("Starting Intelligent Definer Agent process...")
-#    intelligent_definer_agent_process = multiprocessing.Process(target=proactive_definer_processing_loop)
-#    intelligent_definer_agent_process.start()
-
-    # start the proactive agents process
-#    print("Starting Proactive Agents process...")
-#    proactive_agents_background_process = multiprocessing.Process(target=proactive_agents_processing_loop)
-#    proactive_agents_background_process.start()
->>>>>>> e55693bd
+    print("Starting Proactive Agents process...")
+    proactive_agents_background_process = multiprocessing.Process(target=proactive_agents_processing_loop)
+    proactive_agents_background_process.start()
 
     # start the explicit agent process
     print("Starting Explicit Agent process...")
@@ -575,30 +564,19 @@
     explicit_background_process.start()
 
     # start the language learning app process
-<<<<<<< HEAD
-    #print("Starting Language Learning Agents process...")
-    #language_learning_background_process = multiprocessing.Process(target=language_learning_agents_processing_loop)
-    #language_learning_background_process.start()
-    
-    # start the question asker app process
-    print("Starting Contextual Convo Agents process...")
+    print("Starting Language Learning Agents process...")
+    language_learning_background_process = multiprocessing.Process(target=language_learning_agent_processing_loop)
+    language_learning_background_process.start()
+    
+    # start the contextual convo language larning app process
+    print("Starting Contextual Convo Language learning app process...")
     ll_context_convo_background_process = multiprocessing.Process(target=ll_context_convo_agent_processing_loop)
     ll_context_convo_background_process.start()
-=======
-#    print("Starting Language Learning Agents process...")
-#    language_learning_background_process = multiprocessing.Process(target=language_learning_agent_processing_loop)
-#    language_learning_background_process.start()
-    
-    # start the contextual convo language larning app process
-#    print("Starting Contextual Convo Language learning app process...")
-#    ll_context_convo_background_process = multiprocessing.Process(target=ll_context_convo_agent_processing_loop)
-#    ll_context_convo_background_process.start()
 
     # start the contextual convo language larning app process
     print("Starting ADHD STMB app process...")
     adhd_stmb_background_process = multiprocessing.Process(target=adhd_stmb_agent_processing_loop)
     adhd_stmb_background_process.start()
->>>>>>> e55693bd
 
     # setup and run web app
     # CORS allow from all sources
@@ -637,10 +615,10 @@
     web.run_app(app, port=server_port)
 
     #let processes finish and join
-    #proactive_agents_background_process.join()
-    #intelligent_definer_agent_process.join()
+    proactive_agents_background_process.join()
+    intelligent_definer_agent_process.join()
     #cse_process.join()
-    #language_learning_background_process.join()
+    language_learning_background_process.join()
     ll_context_convo_background_process.join()
     explicit_background_process.join()
     adhd_stmb_background_process.join()