from aiohttp import web
import asyncio
import math
import uuid
from aiohttp.web_response import Response
from pathlib import Path
import json
import time
import traceback
import pandas as pd

# multiprocessing
import multiprocessing
import logging
import logging.handlers

# CORS
import aiohttp_cors
from aiohttp import web, web_exceptions

#Convoscope
from server_config import server_port
from constants import USE_GPU_FOR_INFERENCING, IMAGE_PATH
from ContextualSearchEngine import ContextualSearchEngine
from DatabaseHandler import DatabaseHandler
from agents.proactive_agents_process import proactive_agents_processing_loop
from agents.expert_agents import run_single_expert_agent
from agents.explicit_query_process import explicit_query_processing_loop, call_explicit_agent
import agents.wake_words
from Modules.RelevanceFilter import RelevanceFilter

global db_handler
global relevance_filter
global app

#handle new transcripts coming in
async def chat_handler(request):
    start_time = time.time()

    body = await request.json()
    is_final = body.get('isFinal')
    text = body.get('text')
    timestamp = time.time() # Never use client's timestamp ### body.get('timestamp')
    user_id = body.get('userId')

    # 400 if missing params
    if text is None or text == '':
        print("Text none in chat_handler, exiting with error response 400.")
        return web.Response(text='no text in request', status=400)
    if timestamp is None or timestamp == '':
        print("Timestamp none in chat_handler, exiting with error response 400.")
        return web.Response(text='no timestamp in request', status=400)
    if user_id is None or user_id == '':
        print("user_id none in chat_handler, exiting with error response 400.")
        return web.Response(text='no user_id in request', status=400)

    # print('\n=== CHAT_HANDLER ===\n{}: {}, {}, {}'.format(
    #     "FINAL" if is_final else "INTERMEDIATE", text, timestamp, user_id))
    if is_final:
        print('\n=== CHAT_HANDLER ===\n{}: {}, {}, {}'.format("FINAL", text, timestamp, user_id))
    start_save_db_time = time.time()
    db_handler.save_transcript_for_user(user_id=user_id, text=text, timestamp=timestamp, is_final=is_final)
    end_save_db_time = time.time()
    # print("=== CHAT_HANDLER's save DB done in {} SECONDS ===".format(
    #    round(end_save_db_time - start_save_db_time, 2)))

    end_time = time.time()
    # print("=== CHAT_HANDLER COMPLETED IN {} SECONDS ===".format(
    #    round(end_time - start_time, 2)))
    return web.Response(text=json.dumps({'success': True, 'message': ""}), status=200)


# runs when button is pressed on frontend - right now button ring on wearable or button in TPA
async def button_handler(request):
    body = await request.json()
    button_num = body.get('buttonNum')
    button_activity = body.get('buttonActivity')
    timestamp = body.get('timestamp')
    user_id = body.get('userId')
    print('\n=== New Request ===\n', button_num,
          button_activity, timestamp, user_id)

    # 400 if missing params
    if button_num is None or button_num == '':
        return web.Response(text='no button_num in request', status=400)
    if button_activity is None or button_activity == '':
        return web.Response(text='no button_activity in request', status=400)
    if timestamp is None or timestamp == '':
        return web.Response(text='no timestamp in request', status=400)
    if user_id is None or user_id == '':
        return web.Response(text='no user_id in request', status=400)

    if button_activity:  # True if push down, false if button release
        print("button True")
        return web.Response(text=json.dumps({'message': "button up activity detected"}), status=200)
    else:
        return web.Response(text=json.dumps({'message': "button up activity detected"}), status=200)


# run cse/definer tools for subscribed users in background every n ms if there is fresh data to run on
def cse_loop():
    print("START CSE PROCESSING LOOP")

    # setup things we need for processing
    db_handler = DatabaseHandler(parent_handler=False)
    relevance_filter = RelevanceFilter(db_handler=db_handler)
    cse = ContextualSearchEngine(db_handler=db_handler)

<<<<<<< HEAD
    def detect_wake_words_in_transcript(transcript):
        if agents.wake_words.does_text_contain_wake_word(transcript['text']):
            db_handler.update_wake_word_time_for_user(transcript['user_id'], loop_start_time)

    #then run the main loop
=======
    # then run the main loop
>>>>>>> 11ee2cb9
    while True:
        if not db_handler.ready:
            print("db_handler not ready")
            time.sleep(0.1)
            continue

        loop_start_time = time.time()
        p_loop_start_time = time.time()

        try:
            p_loop_start_time = time.time()
            # Check for new transcripts
            new_transcripts = db_handler.get_new_cse_transcripts_for_all_users(
                combine_transcripts=True, delete_after=False)
            if new_transcripts is None or new_transcripts == []:
                print("---------- No transcripts to run on for this cse_loop run...")
            for transcript in new_transcripts:   
                # ALSO CHECK FOR WAKE WORDS HERE FOR EFFICIENCY. NEED TO GENERALIZE THIS LOOP?
                detect_wake_words_in_transcript(transcript)

                print("Run CSE with... user_id: '{}' ... text: '{}'".format(
                    transcript['user_id'], transcript['text']))
                cse_start_time = time.time()
                cse_responses = cse.contextual_search_engine(
                    transcript['user_id'], transcript['text'])
                #cse_responses = None
                cse_end_time = time.time()
                print("=== CSE completed in {} seconds ===".format(
                    round(cse_end_time - cse_start_time, 2)))

                #filter responses with relevance filter, then save CSE results to the database
                cse_responses_filtered = list()

                if cse_responses:
                    cse_responses_filtered = relevance_filter.should_display_result_based_on_context(
                        transcript["user_id"], cse_responses, transcript["text"]
                    )

                    final_cse_responses = [cse_response for cse_response in cse_responses if cse_response["name"] in cse_responses_filtered]
                    print("=== CSE RESPONSES FILTERED: {} ===".format(final_cse_responses))

                    db_handler.add_cse_results_for_user(
                        transcript["user_id"], final_cse_responses
                    )

        except Exception as e:
            cse_responses = None
            print("Exception in CSE...:")
            print(e)
            traceback.print_exc()
        finally:
            p_loop_end_time = time.time()
            # print("=== processing_loop completed in {} seconds overall ===".format(
            #     round(p_loop_end_time - p_loop_start_time, 2)))

        loop_run_period = 2.5 #run the loop this often
        while (time.time() - loop_start_time) < loop_run_period: #wait until loop_run_period has passed before running this again
            time.sleep(0.2)


#frontends poll this to get the results from our processing of their transcripts
async def ui_poll_handler(request, minutes=0.5):
    # parse request
    body = await request.json()
    user_id = body.get('userId')
    device_id = body.get('deviceId')
    features = body.get('features')

    # 400 if missing params
    if user_id is None or user_id == '':
        return web.Response(text='no user_id in request', status=400)
    if device_id is None or device_id == '':
        return web.Response(text='no device_id in request', status=400)
    if features is None or features == '':
        return web.Response(text='no features in request', status=400)
    if "contextual_search_engine" not in features:
        return web.Response(text='contextual_search_engine not in features', status=400)

    resp = dict()
    resp["success"] = True

    # get CSE results
    if "contextual_search_engine" in features:
        cse_results = db_handler.get_cse_results_for_user_device(
            user_id=user_id, device_id=device_id)

        if cse_results:
            print("server.py ================================= CSERESULT")
            print(cse_results)

        # add CSE response
        resp["result"] = cse_results

    #get agent results
    if "proactive_agent_insights" in features:
        agent_insight_results = db_handler.get_proactive_agents_insights_results_for_user_device(user_id=user_id, device_id=device_id)

        #add agents insight to response
        resp["results_proactive_agent_insights"] = agent_insight_results

    if "explicit_agent_insights" in features:
        explicit_insight_queries = db_handler.get_explicit_query_history_for_user(user_id=user_id, device_id=device_id)
        explicit_insight_results = db_handler.get_explicit_insights_history_for_user(user_id=user_id, device_id=device_id)
        resp["explicit_insight_queries"] = explicit_insight_queries
        resp["explicit_insight_results"] = explicit_insight_results

    return web.Response(text=json.dumps(resp), status=200)


#return images that we generated and gave frontends a URL for
async def return_image_handler(request):
    requested_img = request.rel_url.query['img']
    img_path = Path(IMAGE_PATH).joinpath(requested_img)
    try:
        data = img_path.read_bytes()
    except:
        print("Error reading requested image: " + requested_img)
        data = Path('images/404-2.jpg').read_bytes()
    return Response(body=data, content_type="image/jpg")


# frontend can upload CSVs to run custom data search on
# DEV: we don't use this and it's not exposed on the frontend as it's currently broken and low priority
async def upload_user_data_handler(request):
    # Check file size before doing anything else
    try:
        post_data = await request.post()
    except web_exceptions.HTTPRequestEntityTooLarge:
        return web.Response(text="File too large. Max file size: {}MB".format(MAX_FILE_SIZE_MB), status=413)

    user_file = post_data.get('custom-file')
    user_id = post_data.get('user_id')

    if user_file and user_id:
        # Check if the file is a CSV file by looking at its content type
        if user_file.content_type != 'text/csv':
            return web.Response(text="Uploaded file is not a CSV", status=400)

        # Validate data
        try:
            df = pd.read_csv(user_file.file)
        except Exception:
            return web.Response(text="Could not read CSV", status=400)

        #if not cse.is_custom_data_valid(df):
            #return web.Response(text="Bad data format", status=400)
#
        #cse.upload_custom_user_data(user_id, df)

        return web.Response(text="Custom data uploaded successfully", status=200)
    else:
        return web.Response(text="Missing user file or user ID in the received data", status=400)

async def expert_agent_runner(expert_agent_name, user_id):
    print("Starting agent run task of agent {} for user {}".format(expert_agent_name, user_id))
    #get the context for the last n minutes
    n_seconds = 5*60
    convo_context = db_handler.get_transcripts_from_last_nseconds_for_user_as_string(user_id, n_seconds)

    #spin up the agent
    agent_insight = run_single_expert_agent(expert_agent_name, convo_context)

    #save this insight to the DB for the user
    db_handler.add_agent_insights_results_for_user(user_id, agent_insight["agent_name"], agent_insight["agent_insight"])

    #agent run complete
    print("--- Done agent run task of agent {} from user {}".format(expert_agent_name, user_id))

#run a single agent with no extra context
async def run_single_expert_agent_handler(request):
    body = await request.json()
    timestamp = time.time() # Never use client's timestamp ### body.get('timestamp')
    user_id = body.get('userId')
    agent_name = body.get('agentName')

    # 400 if missing params
    if timestamp is None or timestamp == '':
        print("Timestamp none in send_agent_chat, exiting with error response 400.")
        return web.Response(text='no timestamp in request', status=400)
    if user_id is None or user_id == '':
        print("user_id none in send_agent_chat, exiting with error response 400.")
        return web.Response(text='no user_id in request', status=400)

    print("Got single agent request for agent: {}".format(agent_name))

    #spin up agent
    asyncio.ensure_future(expert_agent_runner(agent_name, user_id))

    return web.Response(text=json.dumps({'success': True, 'message': "Running agent: {}".format(agent_name)}), status=200)


#receive a chat message manually typed in the agent chat box
async def send_agent_chat_handler(request):
    body = await request.json()
    timestamp = time.time() # Never use client's timestamp ### body.get('timestamp')
    user_id = body.get('userId')
    chat_message = body.get('chatMessage')

    # 400 if missing params
    if timestamp is None or timestamp == '':
        print("Timestamp none in send_agent_chat, exiting with error response 400.")
        return web.Response(text='no timestamp in request', status=400)
    if user_id is None or user_id == '':
        print("user_id none in send_agent_chat, exiting with error response 400.")
        return web.Response(text='no user_id in request', status=400)
    if chat_message is None or chat_message == '':
        print("chatMessage none in send_agent_chat, exiting with error response 400.")
        return web.Response(text='no chatMessage in request', status=400)

    # skip into proc loop
    print("SEND AGENT CHAT FOR USER_ID: " + user_id)
    user = db_handler.get_user(user_id)
    await call_explicit_agent(user, chat_message)

    return web.Response(text=json.dumps({'success': True, 'message': "Got your message: {}".format(chat_message)}), status=200)


if __name__ == '__main__':
    print("Starting server...")
    db_handler = DatabaseHandler()
    # start proccessing loop subprocess to process data as it comes in
    if USE_GPU_FOR_INFERENCING:
        multiprocessing.set_start_method('spawn')

    # log_queue = multiprocessing.Queue()
    print("Starting CSE process...")
    cse_process = multiprocessing.Process(target=cse_loop)
    cse_process.start()

    # start the proactive agents process
    print("Starting Proactive Agents process...")
    proactive_agents_background_process = multiprocessing.Process(target=proactive_agents_processing_loop)
    proactive_agents_background_process.start()

    explicit_background_process = multiprocessing.Process(target=explicit_query_processing_loop)
    explicit_background_process.start()

    # setup and run web app
    # CORS allow from all sources
    print("Starting aiohttp server...")
    MAX_FILE_SIZE_MB = 88
    app = web.Application(client_max_size=(1024*1024*MAX_FILE_SIZE_MB))
    app.add_routes(
        [
            web.post('/chat', chat_handler),
            web.post('/button_event', button_handler),
            web.post('/ui_poll', ui_poll_handler),
            web.post('/upload_userdata', upload_user_data_handler),
            web.get('/image', return_image_handler),
            web.post('/run_single_agent', run_single_expert_agent_handler),
            web.post('/send_agent_chat', send_agent_chat_handler),
        ]
    )
    cors = aiohttp_cors.setup(app, defaults={
        "*": aiohttp_cors.ResourceOptions(
            allow_credentials=True,
            expose_headers="*",
            allow_headers="*"
        )
    })
    for route in list(app.router.routes()):
        cors.add(route)
    print("Running web server...")
    web.run_app(app, port=server_port)

    #let processes finish and join
    proactive_agents_background_process.join()
    cse_process.join()<|MERGE_RESOLUTION|>--- conflicted
+++ resolved
@@ -106,15 +106,11 @@
     relevance_filter = RelevanceFilter(db_handler=db_handler)
     cse = ContextualSearchEngine(db_handler=db_handler)
 
-<<<<<<< HEAD
     def detect_wake_words_in_transcript(transcript):
         if agents.wake_words.does_text_contain_wake_word(transcript['text']):
             db_handler.update_wake_word_time_for_user(transcript['user_id'], loop_start_time)
 
     #then run the main loop
-=======
-    # then run the main loop
->>>>>>> 11ee2cb9
     while True:
         if not db_handler.ready:
             print("db_handler not ready")
