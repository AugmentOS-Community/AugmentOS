--- conflicted
+++ resolved
@@ -418,7 +418,6 @@
     res = db_handler.rate_result_by_uuid(user_id=user_id, result_uuid=result_uuid, rating=rating)
     return web.Response(text=json.dumps({'success': True, 'message': str(res)}), status=200)
 
-<<<<<<< HEAD
 async def summarize_conversation_handler(request):
     body = await request.json()
     user_id = body.get('userId')
@@ -433,7 +432,7 @@
     await call_explicit_agent(user, "Please summarize the conversation so far")
 
     return web.Response(text=json.dumps({'success': True, 'message': "got summarize conversation request"}), status=200)
-=======
+    
 async def protected_route(request):
     print("PROTECTED ROUTE")
     id_token = request.headers.get('Authorization')
@@ -443,7 +442,6 @@
         print()
     else:
         raise web.HTTPUnauthorized()
->>>>>>> 64e742f1
 
 if __name__ == '__main__':
     print("Starting server...")
