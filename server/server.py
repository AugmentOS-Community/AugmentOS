from aiohttp import web
from aiohttp.web_response import Response
from pathlib import Path
import json
import os
from langchain.chat_models import ChatOpenAI
from langchain import PromptTemplate
from langchain.chains import RetrievalQA, LLMChain
from langchain.agents import initialize_agent, Tool, AgentType
from langchain.output_parsers import PydanticOutputParser
import tiktoken
from datetime import datetime
from ContextualSearchEngine import ContextualSearchEngine
import time
from utils import UnitMemory, ShortTermMemory, LongTermMemory
from utils import TimeNavigator, CurrentTime, MemoryRetriever
from prompts import memory_retriever_prompt, answer_prompt
from parsers import retrieve_memory
<<<<<<< HEAD
=======
import threading
>>>>>>> b938a26c
from DatabaseHandler import DatabaseHandler
from RelevanceFilter import RelevanceFilter
from multiprocessing import Process
from server_config import server_port

#CORS
import aiohttp_cors
from aiohttp import web

dbHandler = DatabaseHandler()
relevanceFilter = RelevanceFilter(databaseHandler=dbHandler)

app = web.Application()
app['buffer'] = dict() # store and retrieve short term memories. Stored as a list of memories.
app['memory'] = dict() # store and retrieve long term memories. Implemented as chromadb
app['notes'] = dict() # store and retrieve notes. Stored as a list of memories.

# lower max token decreases latency: https://platform.openai.com/docs/guides/production-best-practices/improving-latencies. On average, each token is 4 characters. We speak 150 wpm, average english word is 4.7 characters
# max_talk_time = 30  # seconds
# max_tokens = (((150 * (max_talk_time / 60)) * 4.7) / 4) * 2  # *2 for response

OPENAI_API_KEY= os.environ['OPENAI_API_KEY']
max_tokens = 1024
app['llm'] = ChatOpenAI(
    model_name="gpt-3.5-turbo-0613",
    temperature=0,
    openai_api_key=OPENAI_API_KEY,
    max_tokens=max_tokens,
)

# app['agent'] = initializeAgent()

app['buffer']['test'] = ShortTermMemory()
app['buffer']['cayden'] = ShortTermMemory()
app['buffer']['jeremy'] = []
app['buffer']['wazeer'] = ShortTermMemory()

app['memory']['test'] = LongTermMemory('test')
app['memory']['cayden'] = LongTermMemory('cayden')
app['memory']['jeremy'] = []
app['memory']['wazeer'] = LongTermMemory('wazeer')

# add a chromadb memory for each user
# have a current context buffer for each user

# maybe notes db for each user

# agent based interaction for each query
# or
# direct prompt based interaction for each query

async def chat_handler(request):
    body = await request.json()
    isFinal = body.get('isFinal')
    text = body.get('text')
    timestamp = body.get('timestamp')
    userId = body.get('userId')
    print('\n=== CHAT_HANDLER ===\n{}: {}, {}, {}'.format("FINAL" if isFinal else "INTERMEDIATE", text, timestamp, userId))

    # 400 if missing params
    if text is None or text == '':
        return web.Response(text='no text in request', status=400)
    if timestamp is None or timestamp == '':
        return web.Response(text='no timestamp in request', status=400)
    if userId is None or userId == '':
        return web.Response(text='no userId in request', status=400)

    if isFinal and False:
        memory = UnitMemory(text, timestamp, isFinal=isFinal)
        decayed_memories = app['buffer'][userId].add_memory(memory)

        # add to long term memory
        #    long-term memory is based on final transcripts
        app['memory'][userId].add_memories(decayed_memories)

    # Save to database
    # TODO: This is at odds with the current memory system. Investigate best solution.
    dbHandler.saveTranscriptForUser(userId=userId, text=text, timestamp=timestamp, isFinal=isFinal)

    # log so we can retain convo memory for later
    with open(f'{userId}.log', 'a') as f:
        f.write(str({'text': text, 'timestamp': timestamp}) + '\n')

    # agent response
    response = ''
    try:
        jarvis_mode = text.lower().find("jarvis") != -1
        if jarvis_mode:
            with open(f'{userId}_commands.log', 'a') as f:
                f.write(str({'text': text, 'timestamp': timestamp}) + '\n')

            answer = await answer_question_to_jarvis(text, userId)
            response = answer

        james_mode = text.lower().find("james") != -1
        if james_mode:
            with open(f'{userId}_commands.log', 'a') as f:
                f.write(str({'text': text, 'timestamp': timestamp}) + '\n')

            answer = await agent_james(text, userId)
            response = answer

    except Exception as e:
        print("Error: ", e)

    return web.Response(text=json.dumps({'success': True, 'message': response}), status=200)


#app['buffer']['wazeer'] = ShortTermMemory()
#UnitMemory class

async def button_handler(request):
    body = await request.json()
    button_num = body.get('button_num')
    button_activity = body.get('button_activity')
    timestamp = body.get('timestamp')
    userId = body.get('userId')
    print('\n=== New Request ===\n', button_num, button_activity, timestamp, userId)

    # 400 if missing params
    if button_num is None or button_num == '':
        return web.Response(text='no button_num in request', status=400)
    if button_activity is None or button_activity == '':
        return web.Response(text='no button_activity in request', status=400)
    if timestamp is None or timestamp == '':
        return web.Response(text='no timestamp in request', status=400)
    if userId is None or userId == '':
        return web.Response(text='no userId in request', status=400)

    if button_activity : #True if push down, false if button release
        #save event
        with open(f'{userId}_events.log', 'a') as f:
            f.write(str({'text': "BUTTON_DOWN", 'timestamp': timestamp}) + '\n')

        #get recent transcripts (last n seconds of speech)
        short_term_memory = get_short_term_memory(userId)
        print("------------------------ {} 's STM:")
        print(short_term_memory)
        short_term_memory_snippet = short_term_memory

        # agent response
        #answer = await agent_james(short_term_memory_snippet, userId)
        answer = await answer_question_to_jarvis(short_term_memory_snippet, userId)
        response = answer

        return web.Response(text=json.dumps({'message': response}), status=200)
    else : 
        return web.Response(text=json.dumps({'message': "button up activity detected"}), status=200)


def get_short_term_memory(userId):
    stm = ""
    for um in app['buffer'][userId].get_memories():
        stm += um.get_text() + "\n\n"
    return stm


async def print_handler(request):
    body = await request.json()
    userId = body.get('userId')
    print('\n=== New Request ===\n', userId)

    # 400 if missing params
    if userId is None or userId == '':
        return web.Response(text='no userId in request', status=400)

    # print short term memory
    short_term_memory = str(app['buffer'][userId])

    # print long term memory
    long_term_memory = app['memory'][userId].db.get()

    memories = {
        'short_term_memory': short_term_memory,
        'long_term_memory': long_term_memory
    }

    return web.Response(text=json.dumps(memories), status=200)


async def answer_question_to_jarvis(text, userId):
    """
    Regular old retrieval augmented generation with Jarvis
    """

    question = text.lower().replace("jarvis", "").strip()

    retrieval_template = """You are a helpful assistant who is an expert in everything that provides answers utilizing conversational memories of a human. The human user is engaged in conversation with another human, and you are listening to the conversation. The user sometimes stops to ask you for assistance mid-conversation.

The details to construct the answer can be found in the relevant memories of the user who asks the questins. If you don't know the answer to a question and can't find and answer in the relevant memories, you should say that you do not know the answer.

Relevant user memories: '''{context}'''

The question or request you are to answer is the last (final) question/request posed by the human to you in the below 'Query'. In the 'Query'. Be concise and succinct. Never answer with more than 180 characters.

'Query': '''{question}'''

That was the query. Answer the final question/request succinctly. Here is only the answer to the final question/request:"""

    retrieval_prompt = PromptTemplate(
        template=retrieval_template,
        input_variables=["context", "question"]
        )

    print("JARVIS RETREIVAL PROMPT:")
    print(retrieval_prompt)

    vectordb_retriever = app['memory'][userId].db.as_retriever(search_kwargs={"k": 30})

    retrieval_qa = RetrievalQA.from_chain_type(
        llm=app['llm'],
        chain_type="stuff",
        retriever=vectordb_retriever,
        chain_type_kwargs={"prompt": retrieval_prompt}
    )

    answer = retrieval_qa.run(question)

    # encoding = tiktoken.encoding_for_model("gpt-3.5-turbo")

    print("Question: ", question)

    print("Answer: ", answer)
    return answer


async def agent_jarvis(text, userId):

    question = text.lower().split('jarvis')[-1].strip()

    tools = [
        MemoryRetriever(ltm_memory=app['memory'][userId])
    ]

    agent = initialize_agent(tools, app['llm'], agent=AgentType.STRUCTURED_CHAT_ZERO_SHOT_REACT_DESCRIPTION, verbose=True)

    answer = agent.run(question)

    return answer


async def agent_james(text, userId):

    question = text.lower().split('james')[-1].strip()

    memory_retriever = MemoryRetriever(ltm_memory=app['memory'][userId])
    current_time=datetime.now().strftime("%m/%d/%Y, %H:%M:%S")

    retriever_input_parser = PydanticOutputParser(pydantic_object=retrieve_memory)

    memory_retriever_template = PromptTemplate(template=memory_retriever_prompt, input_variables=['current_time', 'question'], 
            partial_variables={'format_instructions': retriever_input_parser.get_format_instructions()})
    chain = LLMChain(llm=app['llm'], prompt=memory_retriever_template)

    answer = chain.run(current_time=current_time, question=question)
    parsed_answer = retriever_input_parser.parse(answer)
    print(parsed_answer)

    retrieved_docs = memory_retriever._run(parsed_answer.query, parsed_answer.start_time, parsed_answer.end_time)
    print(retrieved_docs)

    answer_template = PromptTemplate(template=answer_prompt, input_variables=['context', 'question'])
    chain = LLMChain(llm=app['llm'], prompt=answer_template)
    final_answer = chain.run(context=retrieved_docs, question=question)

    print("Final Answer: ", final_answer)
    return final_answer

    #Contextual Search Engine

# run tools for subscribed users in background every n ms if there is fresh data to run on
def processing_loop():
    print("START PROCESSING LOOP")
<<<<<<< HEAD
=======
    lock = threading.Lock()
>>>>>>> b938a26c
    while True:
        if not dbHandler.ready:
            print("dbHandler not ready")
            time.sleep(0.1)
            continue

<<<<<<< HEAD
        # Check for new transcripts
        newTranscripts = dbHandler.getRecentTranscriptsForAllUsers(combineTranscripts=True, deleteAfter=True)
        for transcript in newTranscripts:
            print("Run CSE with... userId: '{}' ... text: '{}'".format(transcript['userId'], transcript['text']))
            cseResponses = cse.contextual_search_engine(transcript['userId'], transcript['text'])
            
            if cseResponses != None:
                for res in cseResponses:
                    if res != {} and res != None:
                        if relevanceFilter.shouldRunForText(transcript['userId'], res['name']):
                            dbHandler.addCseResultForUser(transcript['userId'], res)
        time.sleep(1)
=======
        lock.acquire()

        try:
            # Check for new transcripts
            newTranscripts = dbHandler.getRecentTranscriptsForAllUsers(combineTranscripts=True, deleteAfter=True)
            for transcript in newTranscripts:
                print("Run CSE with... userId: '{}' ... text: '{}'".format(transcript['userId'], transcript['text']))
                cseResponses = cse.contextual_search_engine(transcript['userId'], transcript['text'])
                if cseResponses != None:
                    for res in cseResponses:
                        if res != {} and res != None:
                            if relevanceFilter.shouldRunForText(transcript['userId'], res['name']):
                                dbHandler.addCseResultForUser(transcript['userId'], res)
        except Exception as e:
                cseResponses = None
                print("Exception in CSE...:")
                print(e)
        finally:
            lock.release()

        time.sleep(.5)
>>>>>>> b938a26c

cse = ContextualSearchEngine(relevanceFilter=relevanceFilter, databaseHandler=dbHandler)
async def ui_poll(request, minutes=0.5):
    #parse request
    body = await request.json()
    userId = body.get('userId')
    deviceId = body.get('deviceId')
    features = body.get('features')

    # 400 if missing params
    if userId is None or userId == '':
        return web.Response(text='no userId in request', status=400)
    if deviceId is None or deviceId == '':
        return web.Response(text='no deviceId in request', status=400)
    if features is None or features == '':
        return web.Response(text='no features in request', status=400)
    if "contextual_search_engine" not in features:
        return web.Response(text='contextual_search_engine not in features', status=400)
    
    resp = dict()

    #get CSE results
    cseResultList = dbHandler.getCseResultsForUserDevice(userId=userId, deviceId=deviceId)
    
    cseResults = cseResultList

    if cseResults != None and cseResults != []:
        print("\n=== CONTEXTUAL_SEARCH_ENGINE ===\n{}".format(cseResults))

    #send response
    if (cseResults) != []:
        resp["success"] = True
        resp["result"] = cseResults
    else:
        resp["success"] = False
    return web.Response(text=json.dumps(resp), status=200)

async def return_image(request):
    requestedImg = request.rel_url.query['img']
    print("Got image request for image: " + requestedImg)
    imgPath = Path(cse.imagePath).joinpath(requestedImg)
    try:
        data = imgPath.read_bytes()
    except:
        print("Error reading requested image: " + requestedImg)
        data = Path('images/404-2.jpg').read_bytes()
    return Response(body=data, content_type="image/jpg")

background_process = Process(target=processing_loop)
background_process.start()

app.add_routes(
    [
        web.post('/chat', chat_handler),
        web.post('/button_event', button_handler),
        web.post('/print', print_handler),
        web.post('/ui_poll', ui_poll),
        web.get('/image', return_image)
    ]
)

#setup and run web app
#CORS allow from all sources
cors = aiohttp_cors.setup(app, defaults={
    "*": aiohttp_cors.ResourceOptions(
        allow_credentials=True,
        expose_headers="*",
        allow_headers="*"
    )
})
for route in list(app.router.routes()):
    cors.add(route)

web.run_app(app, port=server_port)
background_process.join()<|MERGE_RESOLUTION|>--- conflicted
+++ resolved
@@ -16,10 +16,7 @@
 from utils import TimeNavigator, CurrentTime, MemoryRetriever
 from prompts import memory_retriever_prompt, answer_prompt
 from parsers import retrieve_memory
-<<<<<<< HEAD
-=======
 import threading
->>>>>>> b938a26c
 from DatabaseHandler import DatabaseHandler
 from RelevanceFilter import RelevanceFilter
 from multiprocessing import Process
@@ -293,30 +290,13 @@
 # run tools for subscribed users in background every n ms if there is fresh data to run on
 def processing_loop():
     print("START PROCESSING LOOP")
-<<<<<<< HEAD
-=======
     lock = threading.Lock()
->>>>>>> b938a26c
     while True:
         if not dbHandler.ready:
             print("dbHandler not ready")
             time.sleep(0.1)
             continue
 
-<<<<<<< HEAD
-        # Check for new transcripts
-        newTranscripts = dbHandler.getRecentTranscriptsForAllUsers(combineTranscripts=True, deleteAfter=True)
-        for transcript in newTranscripts:
-            print("Run CSE with... userId: '{}' ... text: '{}'".format(transcript['userId'], transcript['text']))
-            cseResponses = cse.contextual_search_engine(transcript['userId'], transcript['text'])
-            
-            if cseResponses != None:
-                for res in cseResponses:
-                    if res != {} and res != None:
-                        if relevanceFilter.shouldRunForText(transcript['userId'], res['name']):
-                            dbHandler.addCseResultForUser(transcript['userId'], res)
-        time.sleep(1)
-=======
         lock.acquire()
 
         try:
@@ -338,7 +318,6 @@
             lock.release()
 
         time.sleep(.5)
->>>>>>> b938a26c
 
 cse = ContextualSearchEngine(relevanceFilter=relevanceFilter, databaseHandler=dbHandler)
 async def ui_poll(request, minutes=0.5):
