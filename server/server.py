import warnings
warnings.simplefilter(action='ignore', category=FutureWarning)

from aiohttp import web
import asyncio
import math
import uuid
from aiohttp.web_response import Response
from pathlib import Path
import json
import time
import traceback
import pandas as pd

# multiprocessing
import multiprocessing
import logging
import logging.handlers
from concurrent.futures import ThreadPoolExecutor

# CORS
import aiohttp_cors
from aiohttp import web, web_exceptions

#Convoscope
from server_config import server_port
from constants import USE_GPU_FOR_INFERENCING, IMAGE_PATH
from ContextualSearchEngine import ContextualSearchEngine
from DatabaseHandler import DatabaseHandler
from agents.proactive_agents_process import proactive_agents_processing_loop
from agents.expert_agents import run_single_expert_agent, arun_single_expert_agent
from agents.explicit_agent_process import explicit_agent_processing_loop, call_explicit_agent
from agents.proactive_definer_agent_process import proactive_definer_processing_loop
import agents.wake_words
from Modules.RelevanceFilter import RelevanceFilter

from auth.authentication import *

global agent_executor
global db_handler
global relevance_filter
global app

#handle new transcripts coming in
async def chat_handler(request):
    body = await request.json()
    is_final = body.get('isFinal')
    text = body.get('text')
<<<<<<< HEAD
    timestamp = time.time() # Never use client's timestamp ### body.get('timestamp')
    id_token = body.get('Authorization')
    user_id = await verify_id_token(id_token)
    if user_id is None:
        raise web.HTTPUnauthorized()
=======
    user_id = body.get('userId')
>>>>>>> 2b4c60eb

    # 400 if missing params
    if text is None or text == '':
        print("Text none in chat_handler, exiting with error response 400.")
        return web.Response(text='no text in request', status=400)
    if user_id is None or user_id == '':
        print("user_id none in chat_handler, exiting with error response 400.")
        return web.Response(text='no userId in request', status=400)

    success = db_handler.save_transcript_for_user(user_id=user_id, text=text, is_final=is_final)
    message = "Sending messages too fast" if not success else ""

    return web.Response(text=json.dumps({'success': True, 'message': message}), status=200)

async def start_recording_handler(request):
    body = await request.json()
    user_id = body.get('userId')
    
    if user_id is None or user_id == '':
        print("user_id none in chat_handler, exiting with error response 400.")
        return web.Response(text='no userId in request', status=400)
    
    result = db_handler.update_recording_time_for_user(user_id)
    
    return web.Response(text=json.dumps({'success': result}), status=200)

async def save_recording_handler(request):
    body = await request.json()
    user_id = body.get('userId')
    recording_name = body.get('recordingName')
    
    if user_id is None or user_id == '':
        print("user_id none in chat_handler, exiting with error response 400.")
        return web.Response(text='no userId in request', status=400)
    
    recording = db_handler.save_recording(user_id, recording_name)
    
    file_path = 'recordings/{}.json'.format(recording_name)
    with open(file_path, 'w') as file:
        json.dump(recording, file)

    return web.FileResponse(file_path, headers={
        'Content-Disposition': 'Attachment;filename={}.json'.format(recording_name)
    })
    # return web.Response(text=json.dumps({'success': True, 'message': recording}), status=200)


async def load_recording_handler(request):
    body = await request.json()
    recording_name = body.get('recordingName')
    
    if recording_name is None or recording_name == '':
        print("recording_name none in chat_handler, exiting with error response 400.")
        return web.Response(text='no recordingName in request', status=400)
    
    file_path = 'recordings/{}.json'.format(recording_name)
    return web.FileResponse(file_path, headers={
        'Content-Disposition': 'Attachment;filename={}.json'.format(recording_name)
    })
    # return web.Response(text=json.dumps({'success': True, 'mess

# runs when button is pressed on frontend - right now button ring on wearable or button in TPA
async def button_handler(request):
    body = await request.json()
    button_num = body.get('buttonNum')
    button_activity = body.get('buttonActivity')
    timestamp = body.get('timestamp')
    id_token = body.get('Authorization')
    user_id = await verify_id_token(id_token)
    if user_id is None:
        raise web.HTTPUnauthorized()
    print('\n=== New Request ===\n', button_num,
          button_activity, timestamp, user_id)

    # 400 if missing params
    if button_num is None or button_num == '':
        return web.Response(text='no buttonNum in request', status=400)
    if button_activity is None or button_activity == '':
        return web.Response(text='no buttonActivity in request', status=400)
    if timestamp is None or timestamp == '':
        return web.Response(text='no timestamp in request', status=400)
    if user_id is None or user_id == '':
        return web.Response(text='no userId in request', status=400)

    if button_activity:  # True if push down, false if button release
        print("button True")
        return web.Response(text=json.dumps({'message': "button up activity detected"}), status=200)
    else:
        return web.Response(text=json.dumps({'message': "button up activity detected"}), status=200)


# run cse/definer tools for subscribed users in background every n ms if there is fresh data to run on
"""
def cse_loop():
    print("START CSE PROCESSING LOOP")

    # setup things we need for processing
    db_handler = DatabaseHandler(parent_handler=False)
    relevance_filter = RelevanceFilter(db_handler=db_handler)
    cse = ContextualSearchEngine(db_handler=db_handler)

    #then run the main loop
    while True:
        if not db_handler.ready:
            print("db_handler not ready")
            time.sleep(0.1)
            continue

        loop_start_time = time.time()
        p_loop_start_time = time.time()

        try:
            p_loop_start_time = time.time()
            # Check for new transcripts
            new_transcripts = db_handler.get_new_cse_transcripts_for_all_users(
                combine_transcripts=True, delete_after=False)

            if new_transcripts is None or new_transcripts == []:
                print("---------- No transcripts to run on for this cse_loop run...")

            for transcript in new_transcripts:   
                print("Run CSE with... user_id: '{}' ... text: '{}'".format(
                    transcript['user_id'], transcript['text']))
                cse_start_time = time.time()

                cse_responses = cse.custom_data_proactive_search(
                    transcript['user_id'], transcript['text'])

                cse_end_time = time.time()
                # print("=== CSE completed in {} seconds ===".format(
                #     round(cse_end_time - cse_start_time, 2)))

                #filter responses with relevance filter, then save CSE results to the database
                cse_responses_filtered = list()
                if cse_responses:
                    cse_responses_filtered = relevance_filter.should_display_result_based_on_context(
                        transcript["user_id"], cse_responses, transcript["text"]
                    )

                    final_cse_responses = [cse_response for cse_response in cse_responses if cse_response["name"] in cse_responses_filtered]
                    # print("=== CSE RESPONSES FILTERED: {} ===".format(final_cse_responses))

                    db_handler.add_cse_results_for_user(
                        transcript["user_id"], final_cse_responses
                    )
        except Exception as e:
            cse_responses = None
            print("Exception in CSE...:")
            print(e)
            traceback.print_exc()
        finally:
            p_loop_end_time = time.time()
            # print("=== processing_loop completed in {} seconds overall ===".format(
            #     round(p_loop_end_time - p_loop_start_time, 2)))

        loop_run_period = 1.5 #run the loop this often
        while (time.time() - loop_start_time) < loop_run_period: #wait until loop_run_period has passed before running this again
            time.sleep(0.2)
"""

#frontends poll this to get the results from our processing of their transcripts
async def ui_poll_handler(request, minutes=0.5):
    # parse request
    body = await request.json()
    device_id = body.get('deviceId')
    features = body.get('features')
    id_token = body.get('Authorization')
    user_id = await verify_id_token(id_token)
    if user_id is None:
        raise web.HTTPUnauthorized()

    # 400 if missing params
    if device_id is None or device_id == '':
        return web.Response(text='no device_id in request', status=400)
    if features is None or features == '':
        return web.Response(text='no features in request', status=400)
    if "contextual_search_engine" not in features:
        return web.Response(text='contextual_search_engine not in features', status=400)

    resp = dict()
    resp["success"] = True

    # get CSE results
    if "contextual_search_engine" in features:
        cse_results = db_handler.get_cse_results_for_user_device(
            user_id=user_id, device_id=device_id)

        if cse_results:
            print("server.py ================================= CSERESULT")
            print(cse_results)

        # add CSE response
        resp["result"] = cse_results

    # get agent results
    if "proactive_agent_insights" in features:
        agent_insight_results = db_handler.get_proactive_agents_insights_results_for_user_device(user_id=user_id, device_id=device_id)
        #add agents insight to response
        resp["results_proactive_agent_insights"] = agent_insight_results

    # get user queries and agent responses
    if "explicit_agent_insights" in features:
        explicit_insight_queries = db_handler.get_explicit_query_history_for_user(user_id=user_id, device_id=device_id)
        explicit_insight_results = db_handler.get_explicit_insights_history_for_user(user_id=user_id, device_id=device_id)
        wake_word_time = db_handler.get_wake_word_time_for_user(user_id=user_id)
        resp["explicit_insight_queries"] = explicit_insight_queries
        resp["explicit_insight_results"] = explicit_insight_results
        resp["wake_word_time"] = wake_word_time

    # get entity definitions
    if "intelligent_entity_definitions" in features:
        entity_definitions = db_handler.get_agent_proactive_definer_results_for_user_device(user_id=user_id, device_id=device_id)
        resp["entity_definitions"] = entity_definitions

    return web.Response(text=json.dumps(resp), status=200)


#return images that we generated and gave frontends a URL for
async def return_image_handler(request):
    requested_img = request.rel_url.query['img']
    img_path = Path(IMAGE_PATH).joinpath(requested_img)
    try:
        data = img_path.read_bytes()
    except:
        print("Error reading requested image: " + requested_img)
        data = Path('images/404-2.jpg').read_bytes()
    return Response(body=data, content_type="image/jpg")


# frontend can upload CSVs to run custom data search on
# DEV: we don't use this and it's not exposed on the frontend as it's currently broken and low priority
async def upload_user_data_handler(request):
    # Check file size before doing anything else
    try:
        post_data = await request.post()
    except web_exceptions.HTTPRequestEntityTooLarge:
        return web.Response(text="File too large. Max file size: {}MB".format(MAX_FILE_SIZE_MB), status=413)

    user_file = post_data.get('custom-file')
    id_token = post_data.get('Authorization')
    user_id = await verify_id_token(id_token)
    if user_id is None:
        raise web.HTTPUnauthorized()

    if user_file and user_id:
        # Check if the file is a CSV file by looking at its content type
        if user_file.content_type != 'text/csv':
            return web.Response(text="Uploaded file is not a CSV", status=400)

        # Validate data
        try:
            df = pd.read_csv(user_file.file)
        except Exception:
            return web.Response(text="Could not read CSV", status=400)

        #if not cse.is_custom_data_valid(df):
            #return web.Response(text="Bad data format", status=400)
#
        #cse.upload_custom_user_data(user_id, df)

        return web.Response(text="Custom data uploaded successfully", status=200)
    else:
        return web.Response(text="Missing user file or user ID in the received data", status=400)

async def expert_agent_runner(expert_agent_name, user_id):
    print("Starting agent run task of agent {} for user {}".format(expert_agent_name, user_id))
    #get the context for the last n minutes
    n_seconds = 5*60
    convo_context = db_handler.get_transcripts_from_last_nseconds_for_user_as_string(user_id, n_seconds)

    #get the most recent insights for this user
    # insights_history = db_handler.get_agent_insights_history_for_user(user_id)
    insights_history = db_handler.get_recent_nminutes_agent_insights_history_for_user(user_id)
    insights_history = [insight["insight"] for insight in insights_history]

    #spin up the agent
    agent_insight = await arun_single_expert_agent(expert_agent_name, convo_context, insights_history)

    #save this insight to the DB for the user
    if agent_insight != None and agent_insight["agent_insight"] != None:
        db_handler.add_agent_insight_result_for_user(user_id, agent_insight["agent_name"], agent_insight["agent_insight"], agent_insight["reference_url"])

    #agent run complete
    print("--- Done agent run task of agent {} from user {}".format(expert_agent_name, user_id))

#run a single agent with no extra context
async def run_single_expert_agent_handler(request):
    body = await request.json()
    timestamp = time.time() # Never use client's timestamp ### body.get('timestamp')
    id_token = body.get('Authorization')
    user_id = await verify_id_token(id_token)
    if user_id is None:
        raise web.HTTPUnauthorized()
    agent_name = body.get('agentName')

    # 400 if missing params
    if timestamp is None or timestamp == '':
        print("Timestamp none in send_agent_chat, exiting with error response 400.")
        return web.Response(text='no timestamp in request', status=400)
    if user_id is None or user_id == '':
        print("user_id none in send_agent_chat, exiting with error response 400.")
        return web.Response(text='no userId in request', status=400)

    print("Got single agent request for agent: {}".format(agent_name))

    #spin up agent
    asyncio.ensure_future(expert_agent_runner(agent_name, user_id))
    #loop = asyncio.get_event_loop()
    #loop.create_task(expert_agent_runner(agent_name, user_id))  # Non-blocking
    #loop.run_in_executor(executor, run_single_agent)

    print("Spun up agent, now returning.")

    return web.Response(text=json.dumps({'success': True, 'message': "Running agent: {}".format(agent_name)}), status=200)


#receive a chat message manually typed in the agent chat box
async def send_agent_chat_handler(request):
    body = await request.json()
    timestamp = time.time() # Never use client's timestamp ### body.get('timestamp')
    id_token = body.get('Authorization')
    user_id = await verify_id_token(id_token)
    if user_id is None:
        raise web.HTTPUnauthorized()
    chat_message = body.get('chatMessage')

    # 400 if missing params
    if timestamp is None or timestamp == '':
        print("Timestamp none in send_agent_chat, exiting with error response 400.")
        return web.Response(text='no timestamp in request', status=400)
    if user_id is None or user_id == '':
        print("user_id none in send_agent_chat, exiting with error response 400.")
        return web.Response(text='no userId in request', status=400)
    if chat_message is None or chat_message == '':
        print("chatMessage none in send_agent_chat, exiting with error response 400.")
        return web.Response(text='no chatMessage in request', status=400)

    # skip into proc loop
    print("SEND AGENT CHAT FOR USER_ID: " + user_id)
    user = db_handler.get_user(user_id)
    await call_explicit_agent(user, chat_message)

    return web.Response(text=json.dumps({'success': True, 'message': "Got your message: {}".format(chat_message)}), status=200)

async def rate_result_handler(request):
    body = await request.json()
    id_token = body.get('Authorization')
    user_id = await verify_id_token(id_token)
    if user_id is None:
        raise web.HTTPUnauthorized()
    result_uuid = body.get('resultUuid')
    rating = body.get('rating')

     # 400 if missing params
    if user_id is None or user_id == '':
        print("user_id none in rate_result, exiting with error response 400.")
        return web.Response(text='no userId in request', status=400)
    if uuid is None or uuid == '':
        print("uuid none in rate_result, exiting with error response 400.")
        return web.Response(text='no uuid in request', status=400)
    if rating is None or rating == '':
        print("rating none in rate_result, exiting with error response 400.")
        return web.Response(text='no rating in request', status=400)

    res = db_handler.rate_result_by_uuid(user_id=user_id, result_uuid=result_uuid, rating=rating)
    return web.Response(text=json.dumps({'success': True, 'message': str(res)}), status=200)

async def protected_route(request):
    print("PROTECTED ROUTE")
    id_token = request.headers.get('Authorization')
    user_id = await verify_id_token(id_token)
    if user_id is not None:
        # Proceed with the user request
        print()
    else:
        raise web.HTTPUnauthorized()

if __name__ == '__main__':
    print("Starting server...")
    agent_executor = ThreadPoolExecutor()
    db_handler = DatabaseHandler()

    # start proccessing loop subprocess to process data as it comes in
    if USE_GPU_FOR_INFERENCING:
        multiprocessing.set_start_method('spawn')

    # log_queue = multiprocessing.Queue()
    ##print("Starting CSE process...")
    ##cse_process = multiprocessing.Process(target=cse_loop)
    ##cse_process.start()

    # start intelligent definer agent process
    print("Starting Intelligent Definer Agent process...")
    intelligent_definer_agent_process = multiprocessing.Process(target=proactive_definer_processing_loop)
    intelligent_definer_agent_process.start()

    # start the proactive agents process
    print("Starting Proactive Agents process...")
    proactive_agents_background_process = multiprocessing.Process(target=proactive_agents_processing_loop)
    # proactive_agents_background_process.start()

    # start the explicit agent process
    explicit_background_process = multiprocessing.Process(target=explicit_agent_processing_loop)
    explicit_background_process.start()

    # setup and run web app
    # CORS allow from all sources
    print("Starting aiohttp server...")
    MAX_FILE_SIZE_MB = 88
    app = web.Application(client_max_size=(1024*1024*MAX_FILE_SIZE_MB))
    app.add_routes(
        [
            web.get('/protected', protected_route),
            web.post('/chat', chat_handler),
            web.post('/button_event', button_handler),
            web.post('/ui_poll', ui_poll_handler),
            web.post('/upload_userdata', upload_user_data_handler),
            web.get('/image', return_image_handler),
            web.post('/run_single_agent', run_single_expert_agent_handler),
            web.post('/send_agent_chat', send_agent_chat_handler),
            web.post('/rate_result', rate_result_handler),
            web.post('/start_recording', start_recording_handler),
            web.post('/save_recording', save_recording_handler),
            web.post('/load_recording', load_recording_handler)
        ]
    )
    cors = aiohttp_cors.setup(app, defaults={
        "*": aiohttp_cors.ResourceOptions(
            allow_credentials=True,
            expose_headers="*",
            allow_headers="*"
        )
    })
    for route in list(app.router.routes()):
        cors.add(route)
    print("Running web server...")
    web.run_app(app, port=server_port)

    #let processes finish and join
    proactive_agents_background_process.join()
    intelligent_definer_agent_process.join()
    #cse_process.join()
    explicit_background_process.join()<|MERGE_RESOLUTION|>--- conflicted
+++ resolved
@@ -46,15 +46,11 @@
     body = await request.json()
     is_final = body.get('isFinal')
     text = body.get('text')
-<<<<<<< HEAD
     timestamp = time.time() # Never use client's timestamp ### body.get('timestamp')
     id_token = body.get('Authorization')
     user_id = await verify_id_token(id_token)
     if user_id is None:
         raise web.HTTPUnauthorized()
-=======
-    user_id = body.get('userId')
->>>>>>> 2b4c60eb
 
     # 400 if missing params
     if text is None or text == '':
