import warnings
warnings.simplefilter(action='ignore', category=FutureWarning)

from aiohttp import web
import asyncio
import math
import uuid
from aiohttp.web_response import Response
from pathlib import Path
import json
import time
import traceback
import pandas as pd

# multiprocessing
import multiprocessing
import logging
import logging.handlers
from concurrent.futures import ThreadPoolExecutor

# CORS
import aiohttp_cors
from aiohttp import web, web_exceptions

#Convoscope
from server_config import server_port
from constants import USE_GPU_FOR_INFERENCING, IMAGE_PATH
from ContextualSearchEngine import ContextualSearchEngine
from DatabaseHandler import DatabaseHandler
from agents.proactive_agents_process import proactive_agents_processing_loop
from agents.expert_agent_configs import get_agent_by_name
from agents.explicit_agent_process import explicit_agent_processing_loop, call_explicit_agent
from agents.proactive_definer_agent_process import proactive_definer_processing_loop
from agents.language_learning_agent_process import language_learning_agents_processing_loop
from agents.ll_context_convo_agent_process import ll_context_convo_agent_processing_loop
import agents.wake_words
from Modules.RelevanceFilter import RelevanceFilter

from auth.authentication import *


global agent_executor
global db_handler
global relevance_filter
global app


#handle new transcripts coming in
async def chat_handler(request):
    body = await request.json()
    is_final = body.get('isFinal')
    text = body.get('text')
    device_id = body.get('deviceId')
    transcribe_language = body.get('transcribe_language')
    timestamp = time.time() # Never use client's timestamp ### body.get('timestamp')
    id_token = body.get('Authorization')
    user_id = await verify_id_token(id_token)
    if user_id is None:
        raise web.HTTPUnauthorized()

    if transcribe_language is None or "":
        transcribe_language = "English"

    # 400 if missing params
    if text is None or text == '':
        print("Text none in chat_handler, exiting with error response 400.")
        return web.Response(text='no text in request', status=400)
    if user_id is None or user_id == '':
        print("user_id none in chat_handler, exiting with error response 400.")
        return web.Response(text='no userId in request', status=400)

    success = db_handler.save_transcript_for_user(user_id=user_id, device_id=device_id, text=text, is_final=is_final, transcribe_language=transcribe_language)
    message = "Sending messages too fast" if not success else ""

    return web.Response(text=json.dumps({'success': True, 'message': message}), status=200)


async def start_recording_handler(request):
    body = await request.json()
    user_id = body.get('userId')
    
    if user_id is None or user_id == '':
        print("user_id none in chat_handler, exiting with error response 400.")
        return web.Response(text='no userId in request', status=400)
    
    result = db_handler.update_recording_time_for_user(user_id)
    
    return web.Response(text=json.dumps({'success': result}), status=200)


async def save_recording_handler(request):
    body = await request.json()
    user_id = body.get('userId')
    recording_name = body.get('recordingName')
    
    if user_id is None or user_id == '':
        print("user_id none in chat_handler, exiting with error response 400.")
        return web.Response(text='no userId in request', status=400)
    
    recording = db_handler.save_recording(user_id, recording_name)
    
    file_path = 'recordings/{}.json'.format(recording_name)
    with open(file_path, 'w') as file:
        json.dump(recording, file)

    return web.FileResponse(file_path, headers={
        'Content-Disposition': 'Attachment;filename={}.json'.format(recording_name)
    })
    # return web.Response(text=json.dumps({'success': True, 'message': recording}), status=200)


async def load_recording_handler(request):
    body = await request.json()
    recording_name = body.get('recordingName')
    
    if recording_name is None or recording_name == '':
        print("recording_name none in chat_handler, exiting with error response 400.")
        return web.Response(text='no recordingName in request', status=400)
    
    file_path = 'recordings/{}.json'.format(recording_name)
    return web.FileResponse(file_path, headers={
        'Content-Disposition': 'Attachment;filename={}.json'.format(recording_name)
    })
    # return web.Response(text=json.dumps({'success': True, 'mess


async def set_user_settings(request):
    body = await request.json()
    target_language = body.get('target_language')
    id_token = body.get('Authorization')
    user_id = await verify_id_token(id_token)
    if user_id is None:
        raise web.HTTPUnauthorized()
    
    db_handler.update_user_options(user_id, body)

    return web.Response(text=json.dumps({'success': True, 'message': "Saved your settings."}))


# runs when button is pressed on frontend - right now button ring on wearable or button in TPA
async def button_handler(request):
    body = await request.json()
    button_num = body.get('buttonNum')
    button_activity = body.get('buttonActivity')
    timestamp = body.get('timestamp')
    id_token = body.get('Authorization')
    user_id = await verify_id_token(id_token)
    if user_id is None:
        raise web.HTTPUnauthorized()
    print('\n=== New Request ===\n', button_num,
          button_activity, timestamp, user_id)

    # 400 if missing params
    if button_num is None or button_num == '':
        return web.Response(text='no buttonNum in request', status=400)
    if button_activity is None or button_activity == '':
        return web.Response(text='no buttonActivity in request', status=400)
    if timestamp is None or timestamp == '':
        return web.Response(text='no timestamp in request', status=400)
    if user_id is None or user_id == '':
        return web.Response(text='no userId in request', status=400)

    if button_activity:  # True if push down, false if button release
        print("button True")
        return web.Response(text=json.dumps({'message': "button up activity detected"}), status=200)
    else:
        return web.Response(text=json.dumps({'message': "button up activity detected"}), status=200)


# run cse/definer tools for subscribed users in background every n ms if there is fresh data to run on
#def cse_loop():
#    print("START CSE PROCESSING LOOP")
#
#    # setup things we need for processing
#    db_handler = DatabaseHandler(parent_handler=False)
#    relevance_filter = RelevanceFilter(db_handler=db_handler)
#    cse = ContextualSearchEngine(db_handler=db_handler)
#
#    #then run the main loop
#    while True:
#        if not db_handler.ready:
#            print("db_handler not ready")
#            time.sleep(0.1)
#            continue
#
#        loop_start_time = time.time()
#        p_loop_start_time = time.time()
#
#        try:
#            p_loop_start_time = time.time()
#            # Check for new transcripts
#            new_transcripts = db_handler.get_new_cse_transcripts_for_all_users(
#                combine_transcripts=True, delete_after=False)
#
#            if new_transcripts is None or new_transcripts == []:
#                print("---------- No transcripts to run on for this cse_loop run...")
#
#            for transcript in new_transcripts:   
#                print("Run CSE with... user_id: '{}' ... text: '{}'".format(
#                    transcript['user_id'], transcript['text']))
#                cse_start_time = time.time()
#
#                cse_responses = cse.custom_data_proactive_search(
#                    transcript['user_id'], transcript['text'])
#
#                cse_end_time = time.time()
#                # print("=== CSE completed in {} seconds ===".format(
#                #     round(cse_end_time - cse_start_time, 2)))
#
#                #filter responses with relevance filter, then save CSE results to the database
#                cse_responses_filtered = list()
#                if cse_responses:
#                    cse_responses_filtered = relevance_filter.should_display_result_based_on_context(
#                        transcript["user_id"], cse_responses, transcript["text"]
#                    )
#
#                    final_cse_responses = [cse_response for cse_response in cse_responses if cse_response["name"] in cse_responses_filtered]
#                    # print("=== CSE RESPONSES FILTERED: {} ===".format(final_cse_responses))
#
#                    db_handler.add_cse_results_for_user(
#                        transcript["user_id"], final_cse_responses
#                    )
#        except Exception as e:
#            cse_responses = None
#            print("Exception in CSE...:")
#            print(e)
#            traceback.print_exc()
#        finally:
#            p_loop_end_time = time.time()
#            # print("=== processing_loop completed in {} seconds overall ===".format(
#            #     round(p_loop_end_time - p_loop_start_time, 2)))
#
#        loop_run_period = 1.5 #run the loop this often
#        while (time.time() - loop_start_time) < loop_run_period: #wait until loop_run_period has passed before running this again
#            time.sleep(0.2)
#frontends poll this to get the results from our processing of their transcripts


async def ui_poll_handler(request, minutes=0.5):
    # parse request
    body = await request.json()
    # print(body)
    device_id = body.get('deviceId')
    features = body.get('features')
    id_token = body.get('Authorization')
    user_id = await verify_id_token(id_token)
    if user_id is None:
        raise web.HTTPUnauthorized()

    # 400 if missing params
    if device_id is None or device_id == '':
        return web.Response(text='no device_id in request', status=400)
    if features is None or features == '':
        return web.Response(text='no features in request', status=400)
    #if "contextual_search_engine" not in features:
    #    return web.Response(text='contextual_search_engine not in features', status=400)

    resp = dict()
    resp["success"] = True
    
    db_handler.update_active_user(user_id, device_id)

    # get CSE results
    if "contextual_search_engine" in features:
        cse_results = db_handler.get_cse_results_for_user_device(
            user_id=user_id, device_id=device_id)

        if cse_results:
            print("server.py ================================= CSERESULT")
            print(cse_results)

        # add CSE response
        resp["result"] = cse_results

    # get agent results
    if "proactive_agent_insights" in features:
        print("including proactive agent insights")
        agent_insight_results = db_handler.get_proactive_agents_insights_results_for_user_device(user_id=user_id, device_id=device_id)
        #add agents insight to response
        resp["results_proactive_agent_insights"] = agent_insight_results

    # get user queries and agent responses
    if "explicit_agent_insights" in features:
        explicit_insight_queries = db_handler.get_explicit_query_history_for_user(user_id=user_id, device_id=device_id)
        explicit_insight_results = db_handler.get_explicit_insights_history_for_user(user_id=user_id, device_id=device_id)
        wake_word_time = db_handler.get_wake_word_time_for_user(user_id=user_id)
        resp["explicit_insight_queries"] = explicit_insight_queries
        resp["explicit_insight_results"] = explicit_insight_results
        resp["wake_word_time"] = wake_word_time

    # get entity definitions
    if "intelligent_entity_definitions" in features:
        entity_definitions = db_handler.get_agent_proactive_definer_results_for_user_device(user_id=user_id, device_id=device_id)
        resp["entity_definitions"] = entity_definitions

    if "language_learning" in features:
        language_learning_results = db_handler.get_language_learning_results_for_user_device(user_id=user_id, device_id=device_id)
        resp["language_learning_results"] = language_learning_results
        if language_learning_results:
            print("server.py ================================= LLRESULT")
            print(language_learning_results)
    
    if "ll_context_convo" in features:
        ll_context_convo_results = db_handler.get_ll_context_convo_results_for_user_device(user_id=user_id, device_id=device_id)
        resp["ll_context_convo_results"] = ll_context_convo_results
        if ll_context_convo_results:
            print("RETURNING THIS QUESTION ASKER RESULTS")
            print(ll_context_convo_results)

    return web.Response(text=json.dumps(resp), status=200)


#return images that we generated and gave frontends a URL for
async def return_image_handler(request):
    requested_img = request.rel_url.query['img']
    img_path = Path(IMAGE_PATH).joinpath(requested_img)
    try:
        data = img_path.read_bytes()
    except:
        print("Error reading requested image: " + requested_img)
        data = Path('images/404-2.jpg').read_bytes()
    return Response(body=data, content_type="image/jpg")


# frontend can upload CSVs to run custom data search on
# DEV: we don't use this and it's not exposed on the frontend as it's currently broken and low priority
async def upload_user_data_handler(request):
    # Check file size before doing anything else
    try:
        post_data = await request.post()
    except web_exceptions.HTTPRequestEntityTooLarge:
        return web.Response(text="File too large. Max file size: {}MB".format(MAX_FILE_SIZE_MB), status=413)

    user_file = post_data.get('custom-file')
    id_token = post_data.get('Authorization')
    user_id = await verify_id_token(id_token)
    if user_id is None:
        raise web.HTTPUnauthorized()

    if user_file and user_id:
        # Check if the file is a CSV file by looking at its content type
        if user_file.content_type != 'text/csv':
            return web.Response(text="Uploaded file is not a CSV", status=400)

        # Validate data
        try:
            df = pd.read_csv(user_file.file)
        except Exception:
            return web.Response(text="Could not read CSV", status=400)

        #if not cse.is_custom_data_valid(df):
            #return web.Response(text="Bad data format", status=400)
#
        #cse.upload_custom_user_data(user_id, df)

        return web.Response(text="Custom data uploaded successfully", status=200)
    else:
        return web.Response(text="Missing user file or user ID in the received data", status=400)


async def expert_agent_runner(expert_agent_name, user_id):
    print("Starting agent run task of agent {} for user {}".format(expert_agent_name, user_id))
    #get the context for the last n minutes
    n_seconds = 5*60
    convo_context = db_handler.get_transcripts_from_last_nseconds_for_user_as_string(user_id, n_seconds)

    #get the most recent insights for this user
    # insights_history = db_handler.get_agent_insights_history_for_user(user_id)
    insights_history = db_handler.get_recent_nminutes_agent_insights_history_for_user(user_id)
    insights_history = [insight["insight"] for insight in insights_history]

    #spin up the agent
    expert_agent = get_agent_by_name(expert_agent_name)
    if expert_agent:
        agent_insight = await expert_agent.run_agent_async(expert_agent_name, convo_context, insights_history)

    #save this insight to the DB for the user
    if agent_insight != None and agent_insight["agent_insight"] != None:
        db_handler.add_agent_insight_result_for_user(user_id, agent_insight["agent_name"], agent_insight["agent_insight"], agent_insight["reference_url"])

    #agent run complete
    print("--- Done agent run task of agent {} from user {}".format(expert_agent_name, user_id))


#run a single agent with no extra context
async def run_single_expert_agent_handler(request):
    body = await request.json()
    timestamp = time.time() # Never use client's timestamp ### body.get('timestamp')
    id_token = body.get('Authorization')
    user_id = await verify_id_token(id_token)
    if user_id is None:
        raise web.HTTPUnauthorized()
    agent_name = body.get('agentName')

    # 400 if missing params
    if timestamp is None or timestamp == '':
        print("Timestamp none in send_agent_chat, exiting with error response 400.")
        return web.Response(text='no timestamp in request', status=400)
    if user_id is None or user_id == '':
        print("user_id none in send_agent_chat, exiting with error response 400.")
        return web.Response(text='no userId in request', status=400)

    print("Got single agent request for agent: {}".format(agent_name))

    #spin up agent
    asyncio.ensure_future(expert_agent_runner(agent_name, user_id))
    #loop = asyncio.get_event_loop()
    #loop.create_task(expert_agent_runner(agent_name, user_id))  # Non-blocking
    #loop.run_in_executor(executor, run_single_agent)

    print("Spun up agent, now returning.")

    return web.Response(text=json.dumps({'success': True, 'message': "Running agent: {}".format(agent_name)}), status=200)


#receive a chat message manually typed in the agent chat box
async def send_agent_chat_handler(request):
    body = await request.json()
    timestamp = time.time() # Never use client's timestamp ### body.get('timestamp')
    id_token = body.get('Authorization')
    user_id = await verify_id_token(id_token)
    if user_id is None:
        raise web.HTTPUnauthorized()
    chat_message = body.get('chatMessage')

    # 400 if missing params
    if timestamp is None or timestamp == '':
        print("Timestamp none in send_agent_chat, exiting with error response 400.")
        return web.Response(text='no timestamp in request', status=400)
    if user_id is None or user_id == '':
        print("user_id none in send_agent_chat, exiting with error response 400.")
        return web.Response(text='no userId in request', status=400)
    if chat_message is None or chat_message == '':
        print("chatMessage none in send_agent_chat, exiting with error response 400.")
        return web.Response(text='no chatMessage in request', status=400)

    # skip into proc loop
    print("SEND AGENT CHAT FOR USER_ID: " + user_id)
    user = db_handler.get_user(user_id)
    await call_explicit_agent(user, chat_message)

    return web.Response(text=json.dumps({'success': True, 'message': "Got your message: {}".format(chat_message)}), status=200)


async def update_gps_location_for_user(request):
    body = await request.json()

    id_token = body.get('Authorization')
    user_id = await verify_id_token(id_token)
    device_id = body.get('deviceId')

    if user_id is None:
        raise web.HTTPUnauthorized()

    location = dict()
    location['lat'] = body.get('lat')
    location['lng'] = body.get('lng')

    # 400 if missing params
    if not user_id:
        print("user_id none in update_gps_location_for_user, exiting with error response 400.")
        return web.Response(text='no userId in request', status=400)
    if not location['lat'] or not location['lng']:
        print("location none in update_gps_location_for_user, exiting with error response 400.")
        return web.Response(text='no chatMessage in request', status=400)

    # print("SEND UPDATE LOCATION FOR USER_ID: " + user_id)
    db_handler.add_gps_location_for_user(user_id, location)
    
    locations = db_handler.get_gps_location_results_for_user_device(user_id, device_id)
    if len(locations) > 1:
        print("difference in locations: ", locations[-1]['lat'] - locations[-2]['lat'], locations[-1]['lng'] - locations[-2]['lng'])

    return web.Response(text=json.dumps({'success': True, 'message': "Got your location: {}".format(location)}), status=200)


async def rate_result_handler(request):
    body = await request.json()
    id_token = body.get('Authorization')
    user_id = await verify_id_token(id_token)
    if user_id is None:
        raise web.HTTPUnauthorized()
    result_uuid = body.get('resultUuid')
    rating = body.get('rating')

     # 400 if missing params
    if user_id is None or user_id == '':
        print("user_id none in rate_result, exiting with error response 400.")
        return web.Response(text='no userId in request', status=400)
    if uuid is None or uuid == '':
        print("uuid none in rate_result, exiting with error response 400.")
        return web.Response(text='no uuid in request', status=400)
    if rating is None or rating == '':
        print("rating none in rate_result, exiting with error response 400.")
        return web.Response(text='no rating in request', status=400)

    res = db_handler.rate_result_by_uuid(user_id=user_id, result_uuid=result_uuid, rating=rating)
    return web.Response(text=json.dumps({'success': True, 'message': str(res)}), status=200)


async def protected_route(request):
    print("PROTECTED ROUTE")
    id_token = request.headers.get('Authorization')
    user_id = await verify_id_token(id_token)
    if user_id is not None:
        # Proceed with the user request
        print()
    else:
        raise web.HTTPUnauthorized()


if __name__ == '__main__':
    print("Starting server...")
    agent_executor = ThreadPoolExecutor()
    db_handler = DatabaseHandler()

    # start proccessing loop subprocess to process data as it comes in
    if USE_GPU_FOR_INFERENCING:
        multiprocessing.set_start_method('spawn')

    # log_queue = multiprocessing.Queue()
    ##print("Starting CSE process...")
    ##cse_process = multiprocessing.Process(target=cse_loop)
    ##cse_process.start()

    # start intelligent definer agent process
    print("Starting Intelligent Definer Agent process...")
    intelligent_definer_agent_process = multiprocessing.Process(target=proactive_definer_processing_loop)
    intelligent_definer_agent_process.start()

    # start the proactive agents process
    print("Starting Proactive Agents process...")
    proactive_agents_background_process = multiprocessing.Process(target=proactive_agents_processing_loop)
    proactive_agents_background_process.start()

    # start the explicit agent process
    print("Starting Explicit Agent process...")
    explicit_background_process = multiprocessing.Process(target=explicit_agent_processing_loop)
    explicit_background_process.start()

    # start the language learning app process
    print("Starting Language Learning Agents process...")
    language_learning_background_process = multiprocessing.Process(target=language_learning_agents_processing_loop)
<<<<<<< HEAD
    #language_learning_background_process.start()
=======
    language_learning_background_process.start()
    
    # start the question asker app process
    # print("Starting Question Asker Agents process...")
    ll_context_convo_background_process = multiprocessing.Process(target=ll_context_convo_agent_processing_loop)
    ll_context_convo_background_process.start()
>>>>>>> 5a3bdfc1

    # setup and run web app
    # CORS allow from all sources
    print("Starting aiohttp server...")
    MAX_FILE_SIZE_MB = 88
    app = web.Application(client_max_size=(1024*1024*MAX_FILE_SIZE_MB))
    app.add_routes(
        [
            web.get('/protected', protected_route),
            web.get('/image', return_image_handler),
            web.post('/chat', chat_handler),
            web.post('/button_event', button_handler),
            web.post('/ui_poll', ui_poll_handler),
            web.post('/upload_userdata', upload_user_data_handler),
            web.post('/run_single_agent', run_single_expert_agent_handler),
            web.post('/send_agent_chat', send_agent_chat_handler),
            web.post('/rate_result', rate_result_handler),
            web.post('/start_recording', start_recording_handler),
            web.post('/save_recording', save_recording_handler),
            web.post('/load_recording', load_recording_handler),
            web.post('/set_user_settings', set_user_settings),
            web.post('/gps_location', update_gps_location_for_user),
        ]
    )
    cors = aiohttp_cors.setup(app, defaults={
        "*": aiohttp_cors.ResourceOptions(
            allow_credentials=True,
            expose_headers="*",
            allow_headers="*"
        )
    })
    for route in list(app.router.routes()):
        cors.add(route)
    print("Running web server...")
    web.run_app(app, port=server_port)

    #let processes finish and join
    proactive_agents_background_process.join()
    intelligent_definer_agent_process.join()
    #cse_process.join()
    language_learning_background_process.join()
    ll_context_convo_background_process.join()
    explicit_background_process.join()<|MERGE_RESOLUTION|>--- conflicted
+++ resolved
@@ -541,16 +541,12 @@
     # start the language learning app process
     print("Starting Language Learning Agents process...")
     language_learning_background_process = multiprocessing.Process(target=language_learning_agents_processing_loop)
-<<<<<<< HEAD
-    #language_learning_background_process.start()
-=======
     language_learning_background_process.start()
     
     # start the question asker app process
     # print("Starting Question Asker Agents process...")
     ll_context_convo_background_process = multiprocessing.Process(target=ll_context_convo_agent_processing_loop)
     ll_context_convo_background_process.start()
->>>>>>> 5a3bdfc1
 
     # setup and run web app
     # CORS allow from all sources
