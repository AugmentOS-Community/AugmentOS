--- conflicted
+++ resolved
@@ -7,13 +7,6 @@
 # TEST_USERID = "caydenLexTester"
 # TEST_DEVICEID = "testDeviceId"
 
-<<<<<<< HEAD
-# TEST_USERID = "testUserId"
-# TEST_DEVICEID = "CSEWebFrontendDefault"
-
-server_endpoint = '/dev2'
-URL = "https://vpmkebx0cl.execute-api.us-east-2.amazonaws.com/api"
-=======
 TEST_USERID = "testUserId"
 TEST_DEVICEID = "CSEWebFrontendDefault"
 
@@ -22,7 +15,6 @@
 
 server_endpoint = ''
 URL = "http://localhost:8080"
->>>>>>> fb896f84
 
 # server_endpoint = ''
 # URL = "http://localhost:8080"
@@ -91,11 +83,8 @@
 
 def save_recording(recording_name: str = "testRecording"):
     data = {'userId': TEST_USERID, 'recordingName': recording_name}
-<<<<<<< HEAD
-=======
     print("DATA:")
     print(str(data))
->>>>>>> fb896f84
     r = requests.post(SAVE_RECORDING_ENDPOINT, data=json.dumps(data))
     r_json = r.json()
     print(r_json)
