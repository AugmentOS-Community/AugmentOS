--- conflicted
+++ resolved
@@ -4,27 +4,18 @@
 import { useUiUpdateBackendPoll } from "./hooks/useUiUpdateBackendPoll";
 import Cookies from "js-cookie";
 import MainLayout from "./layouts/MainLayout";
-<<<<<<< HEAD
 import { useHandleExplicitInsights } from "./hooks/useHandleExplicitInsights";
-=======
 import { useRecoilState, useRecoilValue } from "recoil";
 import { authTokenState, userIdState } from "./recoil";
 import { useAuth } from "./auth";
 import LandingPage from "./layouts/LandingPage";
 import RootLayout from "./layouts/RootLayout";
->>>>>>> 64e742f1
 
 export default function App() {
   useTranscription();
   useUiUpdateBackendPoll();
-<<<<<<< HEAD
   useHandleExplicitInsights();
 
-  useEffect(() => {
-    const search = window.location.search;
-    const params = new URLSearchParams(search);
-    let userId = params.get("userId");
-=======
   useAuth();
 
   const [userId, setUserId] = useRecoilState(userIdState);
@@ -34,7 +25,6 @@
     const search = window.location.search;
     const paramsUserId = new URLSearchParams(search).get("userId");
     const cookiesUserId = Cookies.get("userId");
->>>>>>> 64e742f1
 
     if (!paramsUserId) {
       console.log("No userID in URL - checking for existing userID");
