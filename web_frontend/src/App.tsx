--- conflicted
+++ resolved
@@ -34,13 +34,10 @@
 } from "@tabler/icons-react";
 import { TransitionGroup } from "react-transition-group";
 import { Collapse } from "@material-ui/core";
-<<<<<<< HEAD
 import { useRecoilState } from "recoil";
 import { isExplicitListeningState } from "./recoil";
 import { useTranscription } from "./hooks/useTranscription";
-=======
 import { GAP_VH } from "./components/CardWrapper";
->>>>>>> 9a41c19d
 
 // animate-able components for framer-motion
 // https://github.com/orgs/mantinedev/discussions/1169#discussioncomment-5444975
