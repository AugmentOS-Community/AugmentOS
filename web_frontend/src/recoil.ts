import { atom } from "recoil";
import { Entity, Insight } from "./types";
import { generateRandomUserId } from "./utils/utils";

export const isExplicitListeningState = atom<boolean>({
  key: "isExplicitListening",
  default: false,
});

/**
 * Type guard for Recoil's Default Value type.
 */
// const isRecoilDefaultValue = (val: unknown): val is DefaultValue => {
//   return val instanceof DefaultValue;
// };

export const isRecognizingState = atom<boolean>({
  key: "isRecognizing",
  default: true,
});

export const entitiesState = atom<Entity[]>({
  key: "entities",
  default: [],
});

export const explicitInsightsState = atom<Insight[]>({
  key: "explicitInsights",
  default: [],
<<<<<<< HEAD
=======
});

export const selectedCardIdState = atom<string | undefined>({
  key: "selectedCardId",
  default: undefined,
});

export const selectedEntityValue = selector<Entity | undefined>({
  key: "selectedEntity",
  get: ({ get }) => {
    return get(entitiesState).find(
      (entity) => entity.uuid === get(selectedCardIdState)
    );
  },
});

export const explorePaneUrlValue = selector<string | undefined | null>({
  key: "explorePaneUrl",
  get: ({ get }) => {
    return get(selectedEntityValue)?.url;
  },
});

export const showExplorePaneValue = selector<boolean>({
  key: "showExplorePane",
  get: ({ get }) => {
    return Boolean(get(explorePaneUrlValue));
  },
});

export const userIdState = atom<string>({
  key: "userId",
  default: generateRandomUserId(),
});

export const deviceIdState = atom<string>({
  key: "deviceId",
  default: "CSEWebFrontendDefault",
});

export const authTokenState = atom<string | undefined>({
  key: "authToken",
  default: undefined,
>>>>>>> 64e742f1
});<|MERGE_RESOLUTION|>--- conflicted
+++ resolved
@@ -27,36 +27,6 @@
 export const explicitInsightsState = atom<Insight[]>({
   key: "explicitInsights",
   default: [],
-<<<<<<< HEAD
-=======
-});
-
-export const selectedCardIdState = atom<string | undefined>({
-  key: "selectedCardId",
-  default: undefined,
-});
-
-export const selectedEntityValue = selector<Entity | undefined>({
-  key: "selectedEntity",
-  get: ({ get }) => {
-    return get(entitiesState).find(
-      (entity) => entity.uuid === get(selectedCardIdState)
-    );
-  },
-});
-
-export const explorePaneUrlValue = selector<string | undefined | null>({
-  key: "explorePaneUrl",
-  get: ({ get }) => {
-    return get(selectedEntityValue)?.url;
-  },
-});
-
-export const showExplorePaneValue = selector<boolean>({
-  key: "showExplorePane",
-  get: ({ get }) => {
-    return Boolean(get(explorePaneUrlValue));
-  },
 });
 
 export const userIdState = atom<string>({
@@ -72,5 +42,4 @@
 export const authTokenState = atom<string | undefined>({
   key: "authToken",
   default: undefined,
->>>>>>> 64e742f1
 });